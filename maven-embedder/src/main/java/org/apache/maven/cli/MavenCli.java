--- conflicted
+++ resolved
@@ -1384,25 +1384,16 @@
         final ProjectActivation projectActivation = determineProjectActivation( commandLine );
         request.setSelectedProjects( projectActivation.activeProjects );
         request.setExcludedProjects( projectActivation.inactiveProjects );
-<<<<<<< HEAD
 
         final ProfileActivation profileActivation = determineProfileActivation( commandLine );
         request.addActiveProfiles( profileActivation.activeProfiles );
         request.addInactiveProfiles( profileActivation.inactiveProfiles );
 
-        request.setLocalRepositoryPath( determineLocalRepositoryPath( request ) );
-=======
-
-        final ProfileActivation profileActivation = determineProfileActivation( commandLine );
-        request.addActiveProfiles( profileActivation.activeProfiles );
-        request.addInactiveProfiles( profileActivation.inactiveProfiles );
-
         final String localRepositoryPath = determineLocalRepositoryPath( request );
         if ( localRepositoryPath != null )
         {
             request.setLocalRepositoryPath( localRepositoryPath );
         }
->>>>>>> df67c00f
 
         //
         // Builder, concurrency and parallelism
@@ -1441,14 +1432,6 @@
 
     private String determineLocalRepositoryPath( final MavenExecutionRequest request )
     {
-<<<<<<< HEAD
-        return request.getUserProperties().getProperty(
-                MavenCli.LOCAL_REPO_PROPERTY,
-                request.getSystemProperties().getProperty( MavenCli.LOCAL_REPO_PROPERTY ) // null if not found
-        );
-    }
-
-=======
         String userDefinedLocalRepo = request.getUserProperties().getProperty( MavenCli.LOCAL_REPO_PROPERTY );
         if ( userDefinedLocalRepo != null )
         {
@@ -1458,7 +1441,6 @@
         return request.getSystemProperties().getProperty( MavenCli.LOCAL_REPO_PROPERTY );
     }
 
->>>>>>> df67c00f
     private File determinePom( final CommandLine commandLine, final String workingDirectory, final File baseDirectory )
     {
         String alternatePomFile = null;
@@ -1489,21 +1471,12 @@
 
         return null;
     }
-<<<<<<< HEAD
 
     // Visible for testing
     static ProjectActivation determineProjectActivation ( final CommandLine commandLine )
     {
         final ProjectActivation projectActivation = new ProjectActivation();
 
-=======
-
-    // Visible for testing
-    static ProjectActivation determineProjectActivation ( final CommandLine commandLine )
-    {
-        final ProjectActivation projectActivation = new ProjectActivation();
-
->>>>>>> df67c00f
         if ( commandLine.hasOption( CLIManager.PROJECT_LIST ) )
         {
             String[] projectOptionValues = commandLine.getOptionValues( CLIManager.PROJECT_LIST );
@@ -1671,7 +1644,6 @@
             return MavenExecutionRequest.CHECKSUM_POLICY_FAIL;
         }
         else if ( commandLine.hasOption( CLIManager.CHECKSUM_WARNING_POLICY ) )
-<<<<<<< HEAD
         {
             return MavenExecutionRequest.CHECKSUM_POLICY_WARN;
         }
@@ -1679,15 +1651,6 @@
         {
             return null;
         }
-=======
-        {
-            return MavenExecutionRequest.CHECKSUM_POLICY_WARN;
-        }
-        else
-        {
-            return null;
-        }
->>>>>>> df67c00f
     }
 
     private void disableOnPresentOption( final CommandLine commandLine,
