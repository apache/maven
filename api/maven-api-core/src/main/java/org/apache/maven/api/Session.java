/*
 * Licensed to the Apache Software Foundation (ASF) under one
 * or more contributor license agreements.  See the NOTICE file
 * distributed with this work for additional information
 * regarding copyright ownership.  The ASF licenses this file
 * to you under the Apache License, Version 2.0 (the
 * "License"); you may not use this file except in compliance
 * with the License.  You may obtain a copy of the License at
 *
 *   http://www.apache.org/licenses/LICENSE-2.0
 *
 * Unless required by applicable law or agreed to in writing,
 * software distributed under the License is distributed on an
 * "AS IS" BASIS, WITHOUT WARRANTIES OR CONDITIONS OF ANY
 * KIND, either express or implied.  See the License for the
 * specific language governing permissions and limitations
 * under the License.
 */
package org.apache.maven.api;

import java.nio.file.Path;
import java.time.Instant;
import java.util.Collection;
import java.util.List;
import java.util.Map;
import java.util.NoSuchElementException;
import java.util.Optional;

import org.apache.maven.api.annotations.Experimental;
import org.apache.maven.api.annotations.Nonnull;
import org.apache.maven.api.annotations.Nullable;
import org.apache.maven.api.annotations.ThreadSafe;
import org.apache.maven.api.model.Repository;
import org.apache.maven.api.services.DependencyCoordinateFactory;
import org.apache.maven.api.settings.Settings;

/**
 * The session to install / deploy / resolve artifacts and dependencies.
 *
 * @since 4.0.0
 */
@Experimental
@ThreadSafe
public interface Session {

    @Nonnull
    Settings getSettings();

    @Nonnull
    LocalRepository getLocalRepository();

    @Nonnull
    List<RemoteRepository> getRemoteRepositories();

    @Nonnull
    SessionData getData();

    /**
     * Returns immutable user properties to use for interpolation. The user properties have been configured directly
     * by the user, e.g. via the {@code -Dkey=value} parameter on the command line.
     *
     * @return the user properties, never {@code null}
     */
    @Nonnull
    Map<String, String> getUserProperties();

    /**
     * Returns immutable system properties to use for interpolation. The system properties are collected from the
     * runtime environment such as {@link System#getProperties()} and environment variables
     * (prefixed with {@code env.}).
     *
     * @return the system properties, never {@code null}
     */
    @Nonnull
    Map<String, String> getSystemProperties();

    /**
     * Each invocation computes a new map of effective properties. To be used in interpolation.
     * <p>
     * Effective properties are computed from system, user and optionally project properties, layered with
     * defined precedence onto each other to achieve proper precedence. Precedence is defined as:
     * <ul>
     *     <li>System properties (lowest precedence)</li>
     *     <li>Project properties (optional)</li>
     *     <li>User properties (highest precedence)</li>
     * </ul>
     * Note: Project properties contains properties injected from profiles, if applicable. Their precedence is
     * {@code profile > project}, hence active profile property may override project property.
     * <p>
     * The caller of this method should decide whether there is a project in scope (hence, a project instance
     * needs to be passed) or not.
     *
     * @param project {@link Project} or {@code null}.
     * @return the effective properties, never {@code null}
     */
    @Nonnull
    Map<String, String> getEffectiveProperties(@Nullable Project project);

    /**
     * Returns the current maven version
     * @return the maven version, never {@code null}
     */
    @Nonnull
    Version getMavenVersion();

    int getDegreeOfConcurrency();

    @Nonnull
    Instant getStartTime();

    /**
     * Gets the directory of the topmost project being built, usually the current directory or the
     * directory pointed at by the {@code -f/--file} command line argument.
     */
    @Nonnull
    Path getTopDirectory();

    /**
     * Gets the root directory of the session, which is the root directory for the top directory project.
     *
     * @throws IllegalStateException if the root directory could not be found
     * @see #getTopDirectory()
     * @see Project#getRootDirectory()
     */
    @Nonnull
    Path getRootDirectory();

    @Nonnull
    List<Project> getProjects();

    /**
     * Returns the plugin context for mojo being executed and the specified
     * {@link Project}, never returns {@code null} as if context not present, creates it.
     *
     * <strong>Implementation note:</strong> while this method return type is {@link Map}, the
     * returned map instance implements {@link java.util.concurrent.ConcurrentMap} as well.
     *
     * @throws org.apache.maven.api.services.MavenException if not called from the within a mojo execution
     */
    @Nonnull
    Map<String, Object> getPluginContext(@Nonnull Project project);

    /**
     * Retrieves the service for the interface
     *
     * @throws NoSuchElementException if the service could not be found
     */
    @Nonnull
    <T extends Service> T getService(@Nonnull Class<T> clazz);

    /**
     * Creates a derived session using the given local repository.
     *
     * @param localRepository the new local repository
     * @return the derived session
     * @throws NullPointerException if {@code localRepository} is null
     */
    @Nonnull
    Session withLocalRepository(@Nonnull LocalRepository localRepository);

    /**
     * Creates a derived session using the given remote repositories.
     *
     * @param repositories the new list of remote repositories
     * @return the derived session
     * @throws NullPointerException if {@code repositories} is null
     */
    @Nonnull
    Session withRemoteRepositories(@Nonnull List<RemoteRepository> repositories);

    /**
     * Register the given listener which will receive all events.
     *
     * @param listener the listener to register
     * @throws NullPointerException if {@code listener} is null
     */
    void registerListener(@Nonnull Listener listener);

    /**
     * Unregisters a previously registered listener.
     *
     * @param listener the listener to unregister
     * @throws NullPointerException if {@code listener} is null
     */
    void unregisterListener(@Nonnull Listener listener);

    /**
     * Returns the list of registered listeners.
     *
     * @return an immutable collection of listeners, never {@code null}
     */
    @Nonnull
    Collection<Listener> getListeners();

    /**
     * Shortcut for {@code getService(RepositoryFactory.class).createLocal(...)}.
     *
     * @see org.apache.maven.api.services.RepositoryFactory#createLocal(Path)
     */
    LocalRepository createLocalRepository(Path path);

    /**
     * Shortcut for {@code getService(RepositoryFactory.class).createRemote(...)}.
     *
     * @see org.apache.maven.api.services.RepositoryFactory#createRemote(String, String)
     */
    @Nonnull
    RemoteRepository createRemoteRepository(@Nonnull String id, @Nonnull String url);

    /**
     * Shortcut for {@code getService(RepositoryFactory.class).createRemote(...)}.
     *
     * @see org.apache.maven.api.services.RepositoryFactory#createRemote(Repository)
     */
    @Nonnull
    RemoteRepository createRemoteRepository(@Nonnull Repository repository);

    /**
     * Shortcut for {@code getService(ArtifactFactory.class).create(...)}.
     *
     * @see org.apache.maven.api.services.ArtifactCoordinateFactory#create(Session, String, String, String, String)
     */
    ArtifactCoordinate createArtifactCoordinate(String groupId, String artifactId, String version, String extension);

    /**
     * Creates a coordinate out of string that is formatted like:
     * {@code <groupId>:<artifactId>[:<extension>[:<classifier>]]:<version>}
     * <p>
     * Shortcut for {@code getService(ArtifactFactory.class).create(...)}.
     *
     * @param coordString the string having "standard" coordinate.
     * @return an {@code ArtifactCoordinate}, never {@code null}
     * @see org.apache.maven.api.services.ArtifactCoordinateFactory#create(Session, String)
     */
    ArtifactCoordinate createArtifactCoordinate(String coordString);

    /**
     * Shortcut for {@code getService(ArtifactFactory.class).create(...)}.
     *
     * @see org.apache.maven.api.services.ArtifactCoordinateFactory#create(Session, String, String, String, String, String, String)
     */
    ArtifactCoordinate createArtifactCoordinate(
            String groupId, String artifactId, String version, String classifier, String extension, String type);

    /**
     * Shortcut for {@code getService(ArtifactFactory.class).create(...)}.
     *
     * @see org.apache.maven.api.services.ArtifactCoordinateFactory#create(Session, String, String, String, String, String, String)
     */
    ArtifactCoordinate createArtifactCoordinate(Artifact artifact);

    /**
     * Shortcut for {@code getService(DependencyFactory.class).create(...)}.
     *
     * @see DependencyCoordinateFactory#create(Session, ArtifactCoordinate)
     */
    @Nonnull
    DependencyCoordinate createDependencyCoordinate(@Nonnull ArtifactCoordinate coordinate);

    /**
     * Shortcut for {@code getService(DependencyFactory.class).create(...)}.
     *
     * @see DependencyCoordinateFactory#create(Session, Dependency)
     */
    @Nonnull
    DependencyCoordinate createDependencyCoordinate(@Nonnull Dependency dependency);

    /**
     * Shortcut for {@code getService(ArtifactFactory.class).create(...)}.
     *
     * @see org.apache.maven.api.services.ArtifactFactory#create(Session, String, String, String, String)
     */
    Artifact createArtifact(String groupId, String artifactId, String version, String extension);

    /**
     * Shortcut for {@code getService(ArtifactFactory.class).create(...)}.
     *
     * @see org.apache.maven.api.services.ArtifactFactory#create(Session, String, String, String, String, String, String)
     */
    Artifact createArtifact(
            String groupId, String artifactId, String version, String classifier, String extension, String type);

    /**
     * Shortcut for {@code getService(ArtifactResolver.class).resolve(...)}.
     *
     * @see org.apache.maven.api.services.ArtifactResolver#resolve(Session, Collection)
     * @throws org.apache.maven.api.services.ArtifactResolverException if the artifact resolution failed
     */
    Map.Entry<Artifact, Path> resolveArtifact(ArtifactCoordinate coordinate);

    /**
     * Shortcut for {@code getService(ArtifactResolver.class).resolve(...)}.
     *
     * @see org.apache.maven.api.services.ArtifactResolver#resolve(Session, Collection)
     * @throws org.apache.maven.api.services.ArtifactResolverException if the artifact resolution failed
     */
    Map<Artifact, Path> resolveArtifacts(ArtifactCoordinate... coordinates);

    /**
     * Shortcut for {@code getService(ArtifactResolver.class).resolve(...)}.
     *
     * @see org.apache.maven.api.services.ArtifactResolver#resolve(Session, Collection)
     * @throws org.apache.maven.api.services.ArtifactResolverException if the artifact resolution failed
     */
    Map<Artifact, Path> resolveArtifacts(Collection<? extends ArtifactCoordinate> coordinates);

    /**
     * Shortcut for {@code getService(ArtifactResolver.class).resolve(...)}.
     *
     * @see org.apache.maven.api.services.ArtifactResolver#resolve(Session, Collection)
     * @throws org.apache.maven.api.services.ArtifactResolverException if the artifact resolution failed
     */
    Map.Entry<Artifact, Path> resolveArtifact(Artifact artifact);

    /**
     * Shortcut for {@code getService(ArtifactResolver.class).resolve(...)}.
     *
     * @see org.apache.maven.api.services.ArtifactResolver#resolve(Session, Collection)
     * @throws org.apache.maven.api.services.ArtifactResolverException if the artifact resolution failed
     */
    Map<Artifact, Path> resolveArtifacts(Artifact... artifacts);

    /**
     * Shortcut for {@code getService(ArtifactInstaller.class).install(...)}.
     *
     * @see org.apache.maven.api.services.ArtifactInstaller#install(Session, Collection)
     * @throws org.apache.maven.api.services.ArtifactInstallerException if the artifacts installation failed
     */
    void installArtifacts(Artifact... artifacts);

    /**
     * Shortcut for {@code getService(ArtifactInstaller.class).install(...)}.
     *
     * @see org.apache.maven.api.services.ArtifactInstaller#install(Session, Collection)
     * @throws org.apache.maven.api.services.ArtifactInstallerException if the artifacts installation failed
     */
    void installArtifacts(Collection<Artifact> artifacts);

    /**
     * Shortcut for {@code getService(ArtifactDeployer.class).deploy(...)}.
     *
     * @see org.apache.maven.api.services.ArtifactDeployer#deploy(Session, RemoteRepository, Collection)
     * @throws org.apache.maven.api.services.ArtifactDeployerException if the artifacts deployment failed
     */
    void deployArtifact(RemoteRepository repository, Artifact... artifacts);

    /**
     * Shortcut for {@code getService(ArtifactManager.class).setPath(...)}.
     *
     * @see org.apache.maven.api.services.ArtifactManager#setPath(Artifact, Path)
     */
    void setArtifactPath(@Nonnull Artifact artifact, @Nonnull Path path);

    /**
     * Shortcut for {@code getService(ArtifactManager.class).getPath(...)}.
     *
     * @see org.apache.maven.api.services.ArtifactManager#getPath(Artifact)
     */
    @Nonnull
    Optional<Path> getArtifactPath(@Nonnull Artifact artifact);

    /**
     * Gets the relative path for a locally installed artifact. Note that the artifact need not actually exist yet at
     * the returned location, the path merely indicates where the artifact would eventually be stored.
     * <p>
     * Shortcut for {@code getService(LocalArtifactManager.class).getPathForLocalArtitact(...)}.
     *
     * @see org.apache.maven.api.services.LocalRepositoryManager#getPathForLocalArtifact(Session, LocalRepository, Artifact)
     */
    Path getPathForLocalArtifact(@Nonnull Artifact artifact);

    /**
     * Gets the relative path for an artifact cached from a remote repository.
     * Note that the artifact need not actually exist yet at the returned location,
     * the path merely indicates where the artifact would eventually be stored.
     * <p>
     * Shortcut for {@code getService(LocalArtifactManager.class).getPathForRemoteArtifact(...)}.
     *
     * @see org.apache.maven.api.services.LocalRepositoryManager#getPathForRemoteArtifact(Session, LocalRepository, RemoteRepository, Artifact)
     */
    @Nonnull
    Path getPathForRemoteArtifact(@Nonnull RemoteRepository remote, @Nonnull Artifact artifact);

    /**
     * Checks whether a given artifact version is considered a {@code SNAPSHOT} or not.
     * <p>
     * Shortcut for {@code getService(ArtifactManager.class).isSnapshot(...)}.
     * <p>
     * In case there is {@link Artifact} in scope, the recommended way to perform this check is
     * use of {@link Artifact#isSnapshot()} instead.
     *
     * @see org.apache.maven.api.services.VersionParser#isSnapshot(String)
     */
    boolean isVersionSnapshot(@Nonnull String version);

    /**
     * Shortcut for {@code getService(DependencyCollector.class).collect(...)}
     *
     * @see org.apache.maven.api.services.DependencyCollector#collect(Session, Artifact)
     * @throws org.apache.maven.api.services.DependencyCollectorException if the dependency collection failed
     */
    @Nonnull
    Node collectDependencies(@Nonnull Artifact artifact);

    /**
     * Shortcut for {@code getService(DependencyCollector.class).collect(...)}
     *
     * @see org.apache.maven.api.services.DependencyCollector#collect(Session, Project)
     * @throws org.apache.maven.api.services.DependencyCollectorException if the dependency collection failed
     */
    @Nonnull
    Node collectDependencies(@Nonnull Project project);

    /**
     * Collects the transitive dependencies of some artifacts and builds a dependency graph. Note that this operation is
     * only concerned about determining the coordinates of the transitive dependencies and does not actually resolve the
     * artifact files.
     * <p>
     * Shortcut for {@code getService(DependencyCollector.class).resolve(...)}
     *
     * @see org.apache.maven.api.services.DependencyCollector#collect(Session, DependencyCoordinate)
     * @throws org.apache.maven.api.services.DependencyCollectorException if the dependency collection failed
     */
    @Nonnull
    Node collectDependencies(@Nonnull DependencyCoordinate dependency);

    /**
     * Shortcut for {@code getService(DependencyResolver.class).flatten(...)}.
     *
     * @see org.apache.maven.api.services.DependencyResolver#flatten(Session, Node, PathScope)
     * @throws org.apache.maven.api.services.DependencyResolverException if the dependency flattening failed
     */
    @Nonnull
    List<Node> flattenDependencies(@Nonnull Node node, @Nonnull PathScope scope);

    @Nonnull
    List<Path> resolveDependencies(@Nonnull DependencyCoordinate dependencyCoordinate);

    @Nonnull
    List<Path> resolveDependencies(@Nonnull List<DependencyCoordinate> dependencyCoordinates);

    @Nonnull
    List<Path> resolveDependencies(@Nonnull Project project, @Nonnull PathScope scope);

    /**
     * Resolves an artifact's meta version (if any) to a concrete version. For example, resolves "1.0-SNAPSHOT"
     * to "1.0-20090208.132618-23" or "RELEASE"/"LATEST" to "2.0".
     * <p>
     * Shortcut for {@code getService(VersionResolver.class).resolve(...)}
     *
     * @see org.apache.maven.api.services.VersionResolver#resolve(Session, ArtifactCoordinate) (String)
     * @throws org.apache.maven.api.services.VersionResolverException if the resolution failed
     */
    @Nonnull
    Version resolveVersion(@Nonnull ArtifactCoordinate artifact);

    /**
     * Expands a version range to a list of matching versions, in ascending order.
     * For example, resolves "[3.8,4.0)" to "3.8", "3.8.1", "3.8.2".
     * The returned list of versions is only dependent on the configured repositories and their contents.
     * The supplied request may also refer to a single concrete version rather than a version range.
     * In this case though, the result contains simply the (parsed) input version, regardless of the
     * repositories and their contents.
     *
     * @return a list of resolved {@code Version}s.
     * @see org.apache.maven.api.services.VersionRangeResolver#resolve(Session, ArtifactCoordinate) (String)
     * @throws org.apache.maven.api.services.VersionRangeResolverException if the resolution failed
     */
    @Nonnull
    List<Version> resolveVersionRange(@Nonnull ArtifactCoordinate artifact);

    /**
     * Parses the specified version string, for example "1.0".
     * <p>
     * Shortcut for {@code getService(VersionParser.class).parseVersion(...)}.
     *
     * @see org.apache.maven.api.services.VersionParser#parseVersion(String)
     * @throws org.apache.maven.api.services.VersionParserException if the parsing failed
     */
    @Nonnull
    Version parseVersion(@Nonnull String version);

    /**
     * Parses the specified version range specification, for example "[1.0,2.0)".
     * <p>
     * Shortcut for {@code getService(VersionParser.class).parseVersionRange(...)}.
     *
     * @see org.apache.maven.api.services.VersionParser#parseVersionRange(String)
     * @throws org.apache.maven.api.services.VersionParserException if the parsing failed
     */
    @Nonnull
    VersionRange parseVersionRange(@Nonnull String versionRange);

    /**
     * Parses the specified version constraint specification, for example "1.0" or "[1.0,2.0)".
     * <p>
     * Shortcut for {@code getService(VersionParser.class).parseVersionConstraint(...)}.
     *
     * @see org.apache.maven.api.services.VersionParser#parseVersionConstraint(String)
     * @throws org.apache.maven.api.services.VersionParserException if the parsing failed
     */
    @Nonnull
    VersionConstraint parseVersionConstraint(@Nonnull String versionConstraint);

    /**
     * Obtain the {@link Type} from the specified {@code id}.
     * <p>
     * Shortcut for {@code getService(TypeRegistry.class).require(...)}.
     *
     * @see org.apache.maven.api.services.TypeRegistry#require(String)
     */
    @Nonnull
    Type requireType(@Nonnull String id);

    /**
     * Obtain the {@link Language} from the specified {@code id}.
     * <p>
     * Shortcut for {@code getService(LanguageRegistry.class).require(...)}.
     *
     * @see org.apache.maven.api.services.LanguageRegistry#require(String)
     */
    @Nonnull
    Language requireLanguage(@Nonnull String id);

    /**
     * Obtain the {@link Packaging} from the specified {@code id}.
     * <p>
     * Shortcut for {@code getService(PackagingRegistry.class).require(...)}.
     *
     * @see org.apache.maven.api.services.PackagingRegistry#require(String)
     */
    @Nonnull
    Packaging requirePackaging(@Nonnull String id);

    /**
     * Obtain the {@link ProjectScope} from the specified {@code id}.
     * <p>
     * Shortcut for {@code getService(ProjectScopeRegistry.class).require(...)}.
     *
     * @see org.apache.maven.api.services.ProjectScopeRegistry#require(String)
     */
    @Nonnull
    ProjectScope requireProjectScope(@Nonnull String id);

<<<<<<< HEAD
    /**
     * Obtain the {@link DependencyScope} from the specified {@code id}.
     * <p>
     * Shortcut for {@code DependencyScope.forId(...)}.
     *
     * @see org.apache.maven.api.DependencyScope#forId(String)
     */
    @Nonnull
    DependencyScope requireDependencyScope(String id);
=======
    DependencyScope requireDependencyScope(@Nonnull String id);
>>>>>>> 24eee1f8

    /**
     * Obtain the {@link PathScope} from the specified {@code id}.
     * <p>
     * Shortcut for {@code getService(PathScopeRegistry.class).require(...)}.
     *
     * @see org.apache.maven.api.services.PathScopeRegistry#require(String)
     */
    @Nonnull
    PathScope requirePathScope(@Nonnull String id);
}<|MERGE_RESOLUTION|>--- conflicted
+++ resolved
@@ -542,7 +542,6 @@
     @Nonnull
     ProjectScope requireProjectScope(@Nonnull String id);
 
-<<<<<<< HEAD
     /**
      * Obtain the {@link DependencyScope} from the specified {@code id}.
      * <p>
@@ -551,10 +550,7 @@
      * @see org.apache.maven.api.DependencyScope#forId(String)
      */
     @Nonnull
-    DependencyScope requireDependencyScope(String id);
-=======
     DependencyScope requireDependencyScope(@Nonnull String id);
->>>>>>> 24eee1f8
 
     /**
      * Obtain the {@link PathScope} from the specified {@code id}.
