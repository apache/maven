--- conflicted
+++ resolved
@@ -41,26 +41,16 @@
  * Each instance identifies an artifact or version range of artifacts in the Maven repository system.</p>
  *
  * <p>{@link org.apache.maven.api.Artifact} instances represent artifacts in the repository.
- * They are created when <dfn>resolving</dfn> an {@code ArtifactCoordinates}. Resolving is the process
-<<<<<<< HEAD
- * that selects a particular version and downloads the artifact to the local repository.
- * The sub-interface {@link org.apache.maven.api.DownloadedArtifact} represents an artifact
- * that has been downloaded to and installed in the local repository.</p>
+ * They are created when <dfn>resolving</dfn> an {@code ArtifactCoordinates} object. Resolving is the process
+ * that selects a particular version and downloads the artifact into the local repository.
+ * The {@link org.apache.maven.api.DownloadedArtifact} sub-interface is used when
+ * an artifact has been resolved and the {@link org.apache.maven.api.ProducedArtifact} sub-interface when
+ * an artifact is being produced by a project.</p>
  *
  * <p>{@link org.apache.maven.api.DependencyCoordinates} instances represent a dependency element in a POM.
  * A {@code DependencyCoordinates} extends {@code ArtifactCoordinates} with additional information about how
  * A {@code DependencyCoordinates} extends {@code ArtifactCoordinates} with additional information about how
  * the artifact will be used: type, scope and obligation (whether the dependency is optional or mandatory).
-=======
- * that selects a particular version and downloads the artifact in the local repository.
- * The {@link org.apache.maven.api.DownloadedArtifact} sub-interface is used when
- * an artifact has been resolved and {@link org.apache.maven.api.ProducedArtifact} when
- * an artifact is being produced by a project.</p>
- *
- * <p>{@link org.apache.maven.api.DependencyCoordinates} instances are used to express a dependency.
- * They are a {@code ArtifactCoordinates} completed with information about how the artifact will be used:
- * type, scope and obligation (whether the dependency is optional or mandatory).
->>>>>>> ce861165
  * The version and the obligation may not be defined precisely.</p>
  *
  * <p>{@link org.apache.maven.api.Dependency} instances represent artifacts in the repository
