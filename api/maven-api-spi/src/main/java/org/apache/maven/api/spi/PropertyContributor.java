--- conflicted
+++ resolved
@@ -30,12 +30,8 @@
  * @since 4.0.0
  */
 @Experimental
-<<<<<<< HEAD
 @Consumer
-public interface PropertyContributor {
-=======
 public interface PropertyContributor extends SpiService {
->>>>>>> 24eee1f8
     /**
      * Invoked just before session is created with a mutable map that carries collected user properties so far.
      *
