package org.apache.maven.model.building;

/*
 * Licensed to the Apache Software Foundation (ASF) under one
 * or more contributor license agreements.  See the NOTICE file
 * distributed with this work for additional information
 * regarding copyright ownership.  The ASF licenses this file
 * to you under the Apache License, Version 2.0 (the
 * "License"); you may not use this file except in compliance
 * with the License.  You may obtain a copy of the License at
 *
 *   http://www.apache.org/licenses/LICENSE-2.0
 *
 * Unless required by applicable law or agreed to in writing,
 * software distributed under the License is distributed on an
 * "AS IS" BASIS, WITHOUT WARRANTIES OR CONDITIONS OF ANY
 * KIND, either express or implied.  See the License for the
 * specific language governing permissions and limitations
 * under the License.
 */

import static org.apache.maven.model.building.Result.error;
import static org.apache.maven.model.building.Result.newResult;

import java.io.File;
import java.io.IOException;
import java.nio.file.Files;
import java.nio.file.Path;
import java.util.ArrayList;
import java.util.Collection;
import java.util.Collections;
import java.util.HashMap;
import java.util.HashSet;
import java.util.Iterator;
import java.util.LinkedHashSet;
import java.util.List;
import java.util.Map;
import java.util.Objects;
import java.util.Properties;
import java.util.Set;
import java.util.concurrent.ConcurrentHashMap;

import javax.inject.Inject;
import javax.inject.Named;
import javax.inject.Singleton;

import org.apache.maven.artifact.versioning.DefaultArtifactVersion;
import org.apache.maven.artifact.versioning.InvalidVersionSpecificationException;
import org.apache.maven.artifact.versioning.VersionRange;
import org.apache.maven.building.Source;
import org.apache.maven.feature.Features;
import org.apache.maven.model.Activation;
import org.apache.maven.model.ActivationFile;
import org.apache.maven.model.Build;
import org.apache.maven.model.Dependency;
import org.apache.maven.model.DependencyManagement;
import org.apache.maven.model.InputLocation;
import org.apache.maven.model.InputSource;
import org.apache.maven.model.Model;
import org.apache.maven.model.Parent;
import org.apache.maven.model.Plugin;
import org.apache.maven.model.PluginManagement;
import org.apache.maven.model.Profile;
import org.apache.maven.model.Repository;
import org.apache.maven.model.building.ModelProblem.Severity;
import org.apache.maven.model.building.ModelProblem.Version;
import org.apache.maven.model.composition.DependencyManagementImporter;
import org.apache.maven.model.inheritance.InheritanceAssembler;
import org.apache.maven.model.interpolation.ModelInterpolator;
import org.apache.maven.model.io.ModelParseException;
import org.apache.maven.model.io.ModelReader;
import org.apache.maven.model.management.DependencyManagementInjector;
import org.apache.maven.model.management.PluginManagementInjector;
import org.apache.maven.model.merge.ModelMerger;
import org.apache.maven.model.normalization.ModelNormalizer;
import org.apache.maven.model.path.ModelPathTranslator;
import org.apache.maven.model.path.ModelUrlNormalizer;
import org.apache.maven.model.path.ProfileActivationFilePathInterpolator;
import org.apache.maven.model.plugin.LifecycleBindingsInjector;
import org.apache.maven.model.plugin.PluginConfigurationExpander;
import org.apache.maven.model.plugin.ReportConfigurationExpander;
import org.apache.maven.model.plugin.ReportingConverter;
import org.apache.maven.model.profile.DefaultProfileActivationContext;
import org.apache.maven.model.profile.ProfileActivationContext;
import org.apache.maven.model.profile.ProfileInjector;
import org.apache.maven.model.profile.ProfileSelector;
import org.apache.maven.model.resolution.InvalidRepositoryException;
import org.apache.maven.model.resolution.ModelResolver;
import org.apache.maven.model.resolution.UnresolvableModelException;
import org.apache.maven.model.resolution.WorkspaceModelResolver;
import org.apache.maven.model.superpom.SuperPomProvider;
import org.apache.maven.model.validation.ModelValidator;
import org.codehaus.plexus.interpolation.InterpolationException;
import org.codehaus.plexus.interpolation.MapBasedValueSource;
import org.codehaus.plexus.interpolation.StringSearchInterpolator;
import org.codehaus.plexus.util.StringUtils;
import org.eclipse.sisu.Nullable;

/**
 * @author Benjamin Bentmann
 */
@Named
@Singleton
public class DefaultModelBuilder
    implements ModelBuilder
{
    @Inject
    private ModelProcessor modelProcessor;

    @Inject
    private ModelValidator modelValidator;

    @Inject
    private ModelNormalizer modelNormalizer;

    @Inject
    private ModelInterpolator modelInterpolator;

    @Inject
    private ModelPathTranslator modelPathTranslator;

    @Inject
    private ModelUrlNormalizer modelUrlNormalizer;

    @Inject
    private SuperPomProvider superPomProvider;

    @Inject
    private InheritanceAssembler inheritanceAssembler;

    @Inject
    private ProfileSelector profileSelector;

    @Inject
    private ProfileInjector profileInjector;

    @Inject
    private PluginManagementInjector pluginManagementInjector;

    @Inject
    private DependencyManagementInjector dependencyManagementInjector;

    @Inject
    private DependencyManagementImporter dependencyManagementImporter;

    @Inject
    @Nullable
    private LifecycleBindingsInjector lifecycleBindingsInjector;

    @Inject
    private PluginConfigurationExpander pluginConfigurationExpander;

    @Inject
    private ReportConfigurationExpander reportConfigurationExpander;

    @Inject
    private ReportingConverter reportingConverter;

    private ModelMerger modelMerger = new FileToRawModelMerger();

    @Inject
    private ProfileActivationFilePathInterpolator profileActivationFilePathInterpolator;

    public DefaultModelBuilder setModelProcessor( ModelProcessor modelProcessor )
    {
        this.modelProcessor = modelProcessor;
        return this;
    }

    public DefaultModelBuilder setModelValidator( ModelValidator modelValidator )
    {
        this.modelValidator = modelValidator;
        return this;
    }

    public DefaultModelBuilder setModelNormalizer( ModelNormalizer modelNormalizer )
    {
        this.modelNormalizer = modelNormalizer;
        return this;
    }

    public DefaultModelBuilder setModelInterpolator( ModelInterpolator modelInterpolator )
    {
        this.modelInterpolator = modelInterpolator;
        return this;
    }

    public DefaultModelBuilder setModelPathTranslator( ModelPathTranslator modelPathTranslator )
    {
        this.modelPathTranslator = modelPathTranslator;
        return this;
    }

    public DefaultModelBuilder setModelUrlNormalizer( ModelUrlNormalizer modelUrlNormalizer )
    {
        this.modelUrlNormalizer = modelUrlNormalizer;
        return this;
    }

    public DefaultModelBuilder setSuperPomProvider( SuperPomProvider superPomProvider )
    {
        this.superPomProvider = superPomProvider;
        return this;
    }

    public DefaultModelBuilder setProfileSelector( ProfileSelector profileSelector )
    {
        this.profileSelector = profileSelector;
        return this;
    }

    public DefaultModelBuilder setProfileInjector( ProfileInjector profileInjector )
    {
        this.profileInjector = profileInjector;
        return this;
    }

    public DefaultModelBuilder setInheritanceAssembler( InheritanceAssembler inheritanceAssembler )
    {
        this.inheritanceAssembler = inheritanceAssembler;
        return this;
    }

    public DefaultModelBuilder setDependencyManagementImporter( DependencyManagementImporter depMgmtImporter )
    {
        this.dependencyManagementImporter = depMgmtImporter;
        return this;
    }

    public DefaultModelBuilder setDependencyManagementInjector( DependencyManagementInjector depMgmtInjector )
    {
        this.dependencyManagementInjector = depMgmtInjector;
        return this;
    }

    public DefaultModelBuilder setLifecycleBindingsInjector( LifecycleBindingsInjector lifecycleBindingsInjector )
    {
        this.lifecycleBindingsInjector = lifecycleBindingsInjector;
        return this;
    }

    public DefaultModelBuilder setPluginConfigurationExpander( PluginConfigurationExpander pluginConfigurationExpander )
    {
        this.pluginConfigurationExpander = pluginConfigurationExpander;
        return this;
    }

    public DefaultModelBuilder setPluginManagementInjector( PluginManagementInjector pluginManagementInjector )
    {
        this.pluginManagementInjector = pluginManagementInjector;
        return this;
    }

    public DefaultModelBuilder setReportConfigurationExpander( ReportConfigurationExpander reportConfigurationExpander )
    {
        this.reportConfigurationExpander = reportConfigurationExpander;
        return this;
    }

    public DefaultModelBuilder setReportingConverter( ReportingConverter reportingConverter )
    {
        this.reportingConverter = reportingConverter;
        return this;
    }

<<<<<<< HEAD
    public DefaultModelBuilder setProfileActivationFilePathInterpolator(
            ProfileActivationFilePathInterpolator profileActivationFilePathInterpolator )
    {
        this.profileActivationFilePathInterpolator = profileActivationFilePathInterpolator;
        return this;
    }

    @SuppressWarnings( "checkstyle:methodlength" )
=======
    @Override
    public DefaultTransformerContextBuilder newTransformerContextBuilder()
    {
        return new DefaultTransformerContextBuilder();
    }

>>>>>>> c3cf2943
    @Override
    public ModelBuildingResult build( ModelBuildingRequest request )
        throws ModelBuildingException
    {
        return build( request, new LinkedHashSet<>() );
    }

    protected ModelBuildingResult build( ModelBuildingRequest request, Collection<String> importIds )
        throws ModelBuildingException
    {
        // phase 1
        DefaultModelBuildingResult result = new DefaultModelBuildingResult();

        DefaultModelProblemCollector problems = new DefaultModelProblemCollector( result );

        // read and validate raw model
        Model fileModel = readFileModel( request, problems );

        request.setFileModel( fileModel );
        result.setFileModel( fileModel );

        activateFileModel( request, result, problems );

        if ( !request.isTwoPhaseBuilding() )
        {
            return build( request, result, importIds );
        }
        else if ( hasModelErrors( problems ) )
        {
            throw problems.newModelBuildingException();
        }

        return result;
    }

    private void activateFileModel( final ModelBuildingRequest request, final DefaultModelBuildingResult result,
                          DefaultModelProblemCollector problems )
        throws ModelBuildingException
    {
        Model inputModel = request.getFileModel();
        problems.setRootModel( inputModel );

        // profile activation
        DefaultProfileActivationContext profileActivationContext = getProfileActivationContext( request );

        problems.setSource( "(external profiles)" );
        List<Profile> activeExternalProfiles = profileSelector.getActiveProfiles( request.getProfiles(),
                                                                                  profileActivationContext, problems );

        result.setActiveExternalProfiles( activeExternalProfiles );

        if ( !activeExternalProfiles.isEmpty() )
        {
            Properties profileProps = new Properties();
            for ( Profile profile : activeExternalProfiles )
            {
                profileProps.putAll( profile.getProperties() );
            }
            profileProps.putAll( profileActivationContext.getUserProperties() );
            profileActivationContext.setUserProperties( profileProps );
        }

        profileActivationContext.setProjectProperties( inputModel.getProperties() );
        problems.setSource( inputModel );
        List<Profile> activePomProfiles = profileSelector.getActiveProfiles( inputModel.getProfiles(),
                                                                             profileActivationContext, problems );

        // model normalization
        problems.setSource( inputModel );
        modelNormalizer.mergeDuplicates( inputModel, request, problems );

        Map<String, Activation> interpolatedActivations = getProfileActivations( inputModel, false );
        injectProfileActivations( inputModel, interpolatedActivations );

        // profile injection
        for ( Profile activeProfile : activePomProfiles )
        {
            profileInjector.injectProfile( inputModel, activeProfile, request, problems );
        }

        for ( Profile activeProfile : activeExternalProfiles )
        {
            profileInjector.injectProfile( inputModel, activeProfile, request, problems );
        }
    }

    @SuppressWarnings( "checkstyle:methodlength" )
    private Model readEffectiveModel( final ModelBuildingRequest request, final DefaultModelBuildingResult result,
                          DefaultModelProblemCollector problems )
        throws ModelBuildingException
    {
        Model inputModel =
            readRawModel( request, problems );

        problems.setRootModel( inputModel );

        ModelData resultData = new ModelData( request.getModelSource(), inputModel );
        ModelData superData = new ModelData( null, getSuperModel() );

        // profile activation
        DefaultProfileActivationContext profileActivationContext = getProfileActivationContext( request );

        List<Profile> activeExternalProfiles = result.getActiveExternalProfiles();

        if ( !activeExternalProfiles.isEmpty() )
        {
            Properties profileProps = new Properties();
            for ( Profile profile : activeExternalProfiles )
            {
                profileProps.putAll( profile.getProperties() );
            }
            profileProps.putAll( profileActivationContext.getUserProperties() );
            profileActivationContext.setUserProperties( profileProps );
        }

        Collection<String> parentIds = new LinkedHashSet<>();

        List<Model> lineage = new ArrayList<>();

        for ( ModelData currentData = resultData; ; )
        {
            String modelId = currentData.getId();
            result.addModelId( modelId );

            Model rawModel = currentData.getModel();
            result.setRawModel( modelId, rawModel );

            profileActivationContext.setProjectProperties( rawModel.getProperties() );
            problems.setSource( rawModel );
            List<Profile> activePomProfiles = profileSelector.getActiveProfiles( rawModel.getProfiles(),
                                                                                 profileActivationContext, problems );
            result.setActivePomProfiles( modelId, activePomProfiles );

            Model tmpModel = rawModel.clone();

            problems.setSource( tmpModel );

            // model normalization
            modelNormalizer.mergeDuplicates( tmpModel, request, problems );

<<<<<<< HEAD
            profileActivationContext.setProjectProperties( tmpModel.getProperties() );

            List<Profile> activePomProfiles = profileSelector.getActiveProfiles( rawModel.getProfiles(),
                                                                                 profileActivationContext, problems );
            currentData.setActiveProfiles( activePomProfiles );

            Map<String, Activation> interpolatedActivations = getInterpolatedActivations( rawModel,
                                                                                          profileActivationContext, 
                                                                                          problems );
=======
            Map<String, Activation> interpolatedActivations = getProfileActivations( tmpModel, false );
>>>>>>> c3cf2943
            injectProfileActivations( tmpModel, interpolatedActivations );

            // profile injection
            for ( Profile activeProfile : result.getActivePomProfiles( modelId ) )
            {
                profileInjector.injectProfile( tmpModel, activeProfile, request, problems );
            }

            if ( currentData == resultData )
            {
                for ( Profile activeProfile : activeExternalProfiles )
                {
                    profileInjector.injectProfile( tmpModel, activeProfile, request, problems );
                }
                result.setEffectiveModel( tmpModel );
            }

            lineage.add( tmpModel );

            if ( currentData == superData )
            {
                break;
            }

            configureResolver( request.getModelResolver(), tmpModel, problems );

            ModelData parentData =
                readParent( currentData.getModel(), currentData.getSource(), request, result, problems );

            if ( parentData == null )
            {
                currentData = superData;
            }
            else if ( !parentIds.add( parentData.getId() ) )
            {
                StringBuilder message = new StringBuilder( "The parents form a cycle: " );
                for ( String parentId : parentIds )
                {
                    message.append( parentId ).append( " -> " );
                }
                message.append( parentData.getId() );

                problems.add( new ModelProblemCollectorRequest( ModelProblem.Severity.FATAL, ModelProblem.Version.BASE )
                    .setMessage( message.toString() ) );

                throw problems.newModelBuildingException();
            }
            else
            {
                currentData = parentData;
            }
        }

        problems.setSource( result.getRawModel() );
        checkPluginVersions( lineage, request, problems );

        // inheritance assembly
        assembleInheritance( lineage, request, problems );

        Model resultModel = lineage.get( 0 );

        // consider caching inherited model

        problems.setSource( resultModel );
        problems.setRootModel( resultModel );

        // model interpolation
        resultModel = interpolateModel( resultModel, request, problems );

        // url normalization
        modelUrlNormalizer.normalize( resultModel, request );

        result.setEffectiveModel( resultModel );

        // Now the fully interpolated model is available: reconfigure the resolver
        configureResolver( request.getModelResolver(), resultModel, problems, true );

        return resultModel;
    }

    private Map<String, Activation> getInterpolatedActivations( Model rawModel,
                                                                DefaultProfileActivationContext context,
                                                                DefaultModelProblemCollector problems )
    {
        Map<String, Activation> interpolatedActivations = getProfileActivations( rawModel, true );
        for ( Activation activation : interpolatedActivations.values() )
        {
            if ( activation.getFile() != null )
            {
                replaceWithInterpolatedValue( activation.getFile(), context, problems );
            }
        }
        return interpolatedActivations;
    }

    private void replaceWithInterpolatedValue( ActivationFile activationFile, ProfileActivationContext context,
                                               DefaultModelProblemCollector problems  )
    {
        String path;
        boolean missing;

        if ( StringUtils.isNotEmpty( activationFile.getExists() ) )
        {
            path = activationFile.getExists();
            missing = false;
        }
        else if ( StringUtils.isNotEmpty( activationFile.getMissing() ) )
        {
            path = activationFile.getMissing();
            missing = true;
        }
        else
        {
            return;
        }

        try
        {
            String absolutePath = profileActivationFilePathInterpolator.interpolate( path, context );

            if ( missing )
            {
                activationFile.setMissing( absolutePath );
            }
            else
            {
                activationFile.setExists( absolutePath );
            }
        }
        catch ( InterpolationException e )
        {
            problems.add( new ModelProblemCollectorRequest( Severity.ERROR, Version.BASE ).setMessage(
                    "Failed to interpolate file location " + path + ": " + e.getMessage() ).setLocation(
                    activationFile.getLocation( missing ? "missing" : "exists" ) ).setException( e ) );
        }
    }

    @Override
    public ModelBuildingResult build( final ModelBuildingRequest request, final ModelBuildingResult result )
        throws ModelBuildingException
    {
        return build( request, result, new LinkedHashSet<>() );
    }

    private ModelBuildingResult build( final ModelBuildingRequest request, final ModelBuildingResult phaseOneResult,
                                       Collection<String> imports )
        throws ModelBuildingException
    {
        DefaultModelBuildingResult result = asDefaultModelBuildingResult( phaseOneResult );

        DefaultModelProblemCollector problems = new DefaultModelProblemCollector( result );

        // phase 2
        Model resultModel = readEffectiveModel( request, result, problems );
        problems.setSource( resultModel );
        problems.setRootModel( resultModel );

        // model path translation
        modelPathTranslator.alignToBaseDirectory( resultModel, resultModel.getProjectDirectory(), request );

        // plugin management injection
        pluginManagementInjector.injectManagement( resultModel, request, problems );

        fireEvent( resultModel, request, problems, ModelBuildingEventCatapult.BUILD_EXTENSIONS_ASSEMBLED );

        if ( request.isProcessPlugins() )
        {
            if ( lifecycleBindingsInjector == null )
            {
                throw new IllegalStateException( "lifecycle bindings injector is missing" );
            }

            // lifecycle bindings injection
            lifecycleBindingsInjector.injectLifecycleBindings( resultModel, request, problems );
        }

        // dependency management import
        importDependencyManagement( resultModel, request, problems, imports );

        // dependency management injection
        dependencyManagementInjector.injectManagement( resultModel, request, problems );

        modelNormalizer.injectDefaultValues( resultModel, request, problems );

        if ( request.isProcessPlugins() )
        {
            // reports configuration
            reportConfigurationExpander.expandPluginConfiguration( resultModel, request, problems );

            // reports conversion to decoupled site plugin
            reportingConverter.convertReporting( resultModel, request, problems );

            // plugins configuration
            pluginConfigurationExpander.expandPluginConfiguration( resultModel, request, problems );
        }

        // effective model validation
        modelValidator.validateEffectiveModel( resultModel, request, problems );

        if ( hasModelErrors( problems ) )
        {
            throw problems.newModelBuildingException();
        }

        return result;
    }

    private DefaultModelBuildingResult asDefaultModelBuildingResult( ModelBuildingResult phaseOneResult )
    {
        if ( phaseOneResult instanceof DefaultModelBuildingResult )
        {
            return (DefaultModelBuildingResult) phaseOneResult;
        }
        else
        {
            return new DefaultModelBuildingResult( phaseOneResult );
        }
    }

    @Override
    public Result<? extends Model> buildRawModel( File pomFile, int validationLevel, boolean locationTracking )
    {
        final ModelBuildingRequest request = new DefaultModelBuildingRequest().setValidationLevel( validationLevel )
            .setLocationTracking( locationTracking );
        final DefaultModelProblemCollector collector =
            new DefaultModelProblemCollector( new DefaultModelBuildingResult() );
        try
        {
            return newResult( readFileModel( request, collector ), collector.getProblems() );
        }
        catch ( ModelBuildingException e )
        {
            return error( collector.getProblems() );
        }
    }

    private Model readFileModel( ModelBuildingRequest request,
                                 DefaultModelProblemCollector problems )
        throws ModelBuildingException
    {
        ModelSource modelSource = request.getModelSource();
        Model model = fromCache( request.getModelCache(), modelSource, ModelCacheTag.FILE );
        if ( model == null )
        {
            model = doReadFileModel( modelSource, request, problems );

            intoCache( request.getModelCache(), modelSource, ModelCacheTag.FILE, model );
        }

        if ( modelSource instanceof FileModelSource )
        {
            if ( request.getTransformerContextBuilder() instanceof DefaultTransformerContextBuilder )
            {
                DefaultTransformerContextBuilder contextBuilder =
                        (DefaultTransformerContextBuilder) request.getTransformerContextBuilder();
                contextBuilder.putSource( getGroupId( model ), model.getArtifactId(), modelSource );
            }
        }

        return model;
    }

    @SuppressWarnings( "checkstyle:methodlength" )
    private Model doReadFileModel( ModelSource modelSource, ModelBuildingRequest request,
                                 DefaultModelProblemCollector problems )
            throws ModelBuildingException
    {
        Model model;
        problems.setSource( modelSource.getLocation() );
        try
        {
            boolean strict = request.getValidationLevel() >= ModelBuildingRequest.VALIDATION_LEVEL_MAVEN_2_0;

            Map<String, Object> options = new HashMap<>( 3 );
            options.put( ModelProcessor.IS_STRICT, strict );
            options.put( ModelProcessor.SOURCE, modelSource );

            InputSource source;
            if ( request.isLocationTracking() )
            {
                source = (InputSource) options.computeIfAbsent( ModelProcessor.INPUT_SOURCE, k -> new InputSource() );
            }
            else
            {
                source = null;
            }

            try
            {
                model = modelProcessor.read( modelSource.getInputStream(), options );
            }
            catch ( ModelParseException e )
            {
                if ( !strict )
                {
                    throw e;
                }

                options.put( ModelProcessor.IS_STRICT, Boolean.FALSE );

                try
                {
                    model = modelProcessor.read( modelSource.getInputStream(), options );
                }
                catch ( ModelParseException ne )
                {
                    // still unreadable even in non-strict mode, rethrow original error
                    throw e;
                }

                Severity severity = ( modelSource instanceof FileModelSource ) ? Severity.ERROR : Severity.WARNING;
                problems.add( new ModelProblemCollectorRequest( severity, Version.V20 )
                    .setMessage( "Malformed POM " + modelSource.getLocation() + ": " + e.getMessage() )
                    .setException( e ) );
            }

            if ( source != null )
            {
                source.setModelId( ModelProblemUtils.toId( model ) );
                source.setLocation( modelSource.getLocation() );
            }
        }
        catch ( ModelParseException e )
        {
            problems.add( new ModelProblemCollectorRequest( Severity.FATAL, Version.BASE )
                .setMessage( "Non-parseable POM " + modelSource.getLocation() + ": " + e.getMessage() )
                .setException( e ) );
            throw problems.newModelBuildingException();
        }
        catch ( IOException e )
        {
            String msg = e.getMessage();
            if ( msg == null || msg.length() <= 0 )
            {
                // NOTE: There's java.nio.charset.MalformedInputException and sun.io.MalformedInputException
                if ( e.getClass().getName().endsWith( "MalformedInputException" ) )
                {
                    msg = "Some input bytes do not match the file encoding.";
                }
                else
                {
                    msg = e.getClass().getSimpleName();
                }
            }
            problems.add( new ModelProblemCollectorRequest( Severity.FATAL, Version.BASE )
                .setMessage( "Non-readable POM " + modelSource.getLocation() + ": " + msg ).setException( e ) );
            throw problems.newModelBuildingException();
        }

        if ( modelSource instanceof FileModelSource )
        {
            model.setPomFile( ( (FileModelSource) modelSource ).getFile() );
        }
        problems.setSource( model );

        modelValidator.validateFileModel( model, request, problems );

        if ( hasFatalErrors( problems ) )
        {
            throw problems.newModelBuildingException();
        }

        return model;
    }

    private Model readRawModel( ModelBuildingRequest request, DefaultModelProblemCollector problems )
        throws ModelBuildingException
    {
        ModelSource modelSource = request.getModelSource();

        ModelData cachedData = fromCache( request.getModelCache(), modelSource, ModelCacheTag.RAW );
        if ( cachedData != null )
        {
            return cachedData.getModel();
        }

        Model rawModel;
        if ( Features.buildConsumer().isActive() && modelSource instanceof FileModelSource )
        {
            rawModel = readFileModel( request, problems );
            File pomFile = ( (FileModelSource) modelSource ).getFile();

            TransformerContext context = null;
            if ( request.getTransformerContextBuilder() != null )
            {
                context = request.getTransformerContextBuilder().initialize( request, problems );
            }

            try
            {
                // must implement TransformContext, but should use request to access system properties/modelcache
                Model transformedFileModel = modelProcessor.read( pomFile,
                   Collections.singletonMap( ModelReader.TRANSFORMER_CONTEXT, context ) );

                // rawModel with locationTrackers, required for proper feedback during validations

                // Apply enriched data
                modelMerger.merge( rawModel, transformedFileModel, false, null );
            }
            catch ( IOException e )
            {
                problems.add( new ModelProblemCollectorRequest( Severity.FATAL, Version.V37 ).setException( e ) );
            }
        }
        else if ( request.getFileModel() == null )
        {
            rawModel = readFileModel( request, problems );
        }
        else
        {
            rawModel = request.getFileModel().clone();
        }

        modelValidator.validateRawModel( rawModel, request, problems );

        if ( hasFatalErrors( problems ) )
        {
            throw problems.newModelBuildingException();
        }

        String groupId = getGroupId( rawModel );
        String artifactId = rawModel.getArtifactId();
        String version = getVersion( rawModel );

        ModelData modelData = new ModelData( modelSource, rawModel, groupId, artifactId, version );
        intoCache( request.getModelCache(), modelSource, ModelCacheTag.RAW, modelData );

        return rawModel;
    }

    private String getGroupId( Model model )
    {
        String groupId = model.getGroupId();
        if ( groupId == null && model.getParent() != null )
        {
            groupId = model.getParent().getGroupId();
        }
        return groupId;
    }

    private String getVersion( Model model )
    {
        String version = model.getVersion();
        if ( version == null && model.getParent() != null )
        {
            version = model.getParent().getVersion();
        }
        return version;
    }

    private DefaultProfileActivationContext getProfileActivationContext( ModelBuildingRequest request )
    {
        DefaultProfileActivationContext context = new DefaultProfileActivationContext();

        context.setActiveProfileIds( request.getActiveProfileIds() );
        context.setInactiveProfileIds( request.getInactiveProfileIds() );
        context.setSystemProperties( request.getSystemProperties() );
        context.setUserProperties( request.getUserProperties() );
        context.setProjectDirectory( ( request.getPomFile() != null ) ? request.getPomFile().getParentFile() : null );

        return context;
    }

    private void configureResolver( ModelResolver modelResolver, Model model, DefaultModelProblemCollector problems )
    {
        configureResolver( modelResolver, model, problems, false );
    }

    private void configureResolver( ModelResolver modelResolver, Model model, DefaultModelProblemCollector problems,
                                    boolean replaceRepositories )
    {
        if ( modelResolver == null )
        {
            return;
        }

        problems.setSource( model );

        List<Repository> repositories = model.getRepositories();

        for ( Repository repository : repositories )
        {
            try
            {
                modelResolver.addRepository( repository, replaceRepositories );
            }
            catch ( InvalidRepositoryException e )
            {
                problems.add( new ModelProblemCollectorRequest( Severity.ERROR, Version.BASE )
                    .setMessage( "Invalid repository " + repository.getId() + ": " + e.getMessage() )
                    .setLocation( repository.getLocation( "" ) ).setException( e ) );
            }
        }
    }

    private void checkPluginVersions( List<Model> lineage, ModelBuildingRequest request,
                                      ModelProblemCollector problems )
    {
        if ( request.getValidationLevel() < ModelBuildingRequest.VALIDATION_LEVEL_MAVEN_2_0 )
        {
            return;
        }

        Map<String, Plugin> plugins = new HashMap<>();
        Map<String, String> versions = new HashMap<>();
        Map<String, String> managedVersions = new HashMap<>();

        for ( int i = lineage.size() - 1; i >= 0; i-- )
        {
            Model model = lineage.get( i );
            Build build = model.getBuild();
            if ( build != null )
            {
                for ( Plugin plugin : build.getPlugins() )
                {
                    String key = plugin.getKey();
                    if ( versions.get( key ) == null )
                    {
                        versions.put( key, plugin.getVersion() );
                        plugins.put( key, plugin );
                    }
                }
                PluginManagement mgmt = build.getPluginManagement();
                if ( mgmt != null )
                {
                    for ( Plugin plugin : mgmt.getPlugins() )
                    {
                        String key = plugin.getKey();
                        managedVersions.computeIfAbsent( key, k -> plugin.getVersion() );
                    }
                }
            }
        }

        for ( String key : versions.keySet() )
        {
            if ( versions.get( key ) == null && managedVersions.get( key ) == null )
            {
                InputLocation location = plugins.get( key ).getLocation( "" );
                problems
                    .add( new ModelProblemCollectorRequest( Severity.WARNING, Version.V20 )
                        .setMessage( "'build.plugins.plugin.version' for " + key + " is missing." )
                        .setLocation( location ) );
            }
        }
    }

    private void assembleInheritance( List<Model> lineage, ModelBuildingRequest request,
                                      ModelProblemCollector problems )
    {
        for ( int i = lineage.size() - 2; i >= 0; i-- )
        {
            Model parent = lineage.get( i + 1 );
            Model child = lineage.get( i );
            inheritanceAssembler.assembleModelInheritance( child, parent, request, problems );
        }
    }

    private Map<String, Activation> getProfileActivations( Model model, boolean clone )
    {
        Map<String, Activation> activations = new HashMap<>();
        for ( Profile profile : model.getProfiles() )
        {
            Activation activation = profile.getActivation();

            if ( activation == null )
            {
                continue;
            }

            if ( clone )
            {
                activation = activation.clone();
            }

            activations.put( profile.getId(), activation );
        }

        return activations;
    }

    private void injectProfileActivations( Model model, Map<String, Activation> activations )
    {
        for ( Profile profile : model.getProfiles() )
        {
            Activation activation = profile.getActivation();

            if ( activation == null )
            {
                continue;
            }

            // restore activation
            profile.setActivation( activations.get( profile.getId() ) );
        }
    }

    private Model interpolateModel( Model model, ModelBuildingRequest request, ModelProblemCollector problems )
    {
        // save profile activations before interpolation, since they are evaluated with limited scope
        Map<String, Activation> originalActivations = getProfileActivations( model, true );

        Model interpolatedModel =
            modelInterpolator.interpolateModel( model, model.getProjectDirectory(), request, problems );
        if ( interpolatedModel.getParent() != null )
        {
            StringSearchInterpolator ssi = new StringSearchInterpolator();
            ssi.addValueSource( new MapBasedValueSource( request.getUserProperties() ) );

            ssi.addValueSource( new MapBasedValueSource( model.getProperties() ) );

            ssi.addValueSource( new MapBasedValueSource( request.getSystemProperties() ) );

            try
            {
                String interpolated = ssi.interpolate( interpolatedModel.getParent().getVersion() );
                interpolatedModel.getParent().setVersion( interpolated );
            }
            catch ( Exception e )
            {
                ModelProblemCollectorRequest mpcr =
                    new ModelProblemCollectorRequest( Severity.ERROR,
                                                      Version.BASE ).setMessage( "Failed to interpolate field: "
                                                          + interpolatedModel.getParent().getVersion()
                                                          + " on class: " ).setException( e );
                problems.add( mpcr );
            }


        }
        interpolatedModel.setPomFile( model.getPomFile() );

        // restore profiles with file activation to their value before full interpolation
        injectProfileActivations( model, originalActivations );

        return interpolatedModel;
    }

    private ModelData readParent( Model childModel, Source childSource, ModelBuildingRequest request,
                                  ModelBuildingResult result, DefaultModelProblemCollector problems )
        throws ModelBuildingException
    {
        ModelData parentData = null;

        Parent parent = childModel.getParent();
        if ( parent != null )
        {
            parentData = readParentLocally( childModel, childSource, request, result, problems );
            if ( parentData == null )
            {
                parentData = readParentExternally( childModel, request, result, problems );
            }
            
            Model parentModel = parentData.getModel();
            if ( !"pom".equals( parentModel.getPackaging() ) )
            {
                problems.add( new ModelProblemCollectorRequest( Severity.ERROR, Version.BASE )
                    .setMessage( "Invalid packaging for parent POM " + ModelProblemUtils.toSourceHint( parentModel )
                                     + ", must be \"pom\" but is \"" + parentModel.getPackaging() + "\"" )
                    .setLocation( parentModel.getLocation( "packaging" ) ) );
            }
        }

        return parentData;
    }

    private ModelData readParentLocally( Model childModel, Source childSource, ModelBuildingRequest request,
                                         ModelBuildingResult result, DefaultModelProblemCollector problems )
        throws ModelBuildingException
    {
        final Parent parent = childModel.getParent();
        final ModelSource candidateSource;
        final Model candidateModel;
        final WorkspaceModelResolver resolver = request.getWorkspaceModelResolver();
        if ( resolver == null )
        {
            candidateSource = getParentPomFile( childModel, childSource );

            if ( candidateSource == null )
            {
                return null;
            }

            ModelBuildingRequest candidateBuildRequest = new DefaultModelBuildingRequest( request )
                .setModelSource( candidateSource );

            candidateModel = readRawModel( candidateBuildRequest, problems );
        }
        else
        {
            try
            {
                candidateModel =
                    resolver.resolveRawModel( parent.getGroupId(), parent.getArtifactId(), parent.getVersion() );
            }
            catch ( UnresolvableModelException e )
            {
                problems.add( new ModelProblemCollectorRequest( Severity.FATAL, Version.BASE ) //
                    .setMessage( e.getMessage() ).setLocation( parent.getLocation( "" ) ).setException( e ) );
                throw problems.newModelBuildingException();
            }
            if ( candidateModel == null )
            {
                return null;
            }
            candidateSource = new FileModelSource( candidateModel.getPomFile() );
        }

        //
        // TODO jvz Why isn't all this checking the job of the duty of the workspace resolver, we know that we
        // have a model that is suitable, yet more checks are done here and the one for the version is problematic
        // before because with parents as ranges it will never work in this scenario.
        //

        String groupId = getGroupId( candidateModel );
        String artifactId = candidateModel.getArtifactId();

        if ( groupId == null || !groupId.equals( parent.getGroupId() ) || artifactId == null
            || !artifactId.equals( parent.getArtifactId() ) )
        {
            StringBuilder buffer = new StringBuilder( 256 );
            buffer.append( "'parent.relativePath'" );
            if ( childModel != problems.getRootModel() )
            {
                buffer.append( " of POM " ).append( ModelProblemUtils.toSourceHint( childModel ) );
            }
            buffer.append( " points at " ).append( groupId ).append( ':' ).append( artifactId );
            buffer.append( " instead of " ).append( parent.getGroupId() ).append( ':' );
            buffer.append( parent.getArtifactId() ).append( ", please verify your project structure" );

            problems.setSource( childModel );
            problems.add( new ModelProblemCollectorRequest( Severity.WARNING, Version.BASE )
                .setMessage( buffer.toString() ).setLocation( parent.getLocation( "" ) ) );
            return null;
        }

        String version = getVersion( candidateModel );
        if ( version != null && parent.getVersion() != null && !version.equals( parent.getVersion() ) )
        {
            try
            {
                VersionRange parentRange = VersionRange.createFromVersionSpec( parent.getVersion() );
                if ( !parentRange.hasRestrictions() )
                {
                    // the parent version is not a range, we have version skew, drop back to resolution from repo
                    return null;
                }
                if ( !parentRange.containsVersion( new DefaultArtifactVersion( version ) ) )
                {
                    // version skew drop back to resolution from the repository
                    return null;
                }

                // Validate versions aren't inherited when using parent ranges the same way as when read externally.
                if ( childModel.getVersion() == null )
                {
                    // Message below is checked for in the MNG-2199 core IT.
                    problems.add( new ModelProblemCollectorRequest( Severity.FATAL, Version.V31 )
                        .setMessage( "Version must be a constant" ).setLocation( childModel.getLocation( "" ) ) );

                }
                else
                {
                    if ( childModel.getVersion().contains( "${" ) )
                    {
                        // Message below is checked for in the MNG-2199 core IT.
                        problems.add( new ModelProblemCollectorRequest( Severity.FATAL, Version.V31 )
                            .setMessage( "Version must be a constant" )
                            .setLocation( childModel.getLocation( "version" ) ) );

                    }
                }

                // MNG-2199: What else to check here ?
            }
            catch ( InvalidVersionSpecificationException e )
            {
                // invalid version range, so drop back to resolution from the repository
                return null;
            }
        }

        //
        // Here we just need to know that a version is fine to use but this validation we can do in our workspace
        // resolver.
        //

        /*
         * if ( version == null || !version.equals( parent.getVersion() ) ) { return null; }
         */

        return new ModelData( candidateSource, candidateModel, groupId, artifactId, version );
    }

    private ModelSource getParentPomFile( Model childModel, Source source )
    {
        if ( !( source instanceof ModelSource2 ) )
        {
            return null;
        }

        String parentPath = childModel.getParent().getRelativePath();

        if ( parentPath == null || parentPath.length() <= 0 )
        {
            return null;
        }

        return ( (ModelSource2) source ).getRelatedSource( parentPath );
    }

    private ModelData readParentExternally( Model childModel, ModelBuildingRequest request,
                                            ModelBuildingResult result, DefaultModelProblemCollector problems )
        throws ModelBuildingException
    {
        problems.setSource( childModel );

        Parent parent = childModel.getParent();

        String groupId = parent.getGroupId();
        String artifactId = parent.getArtifactId();
        String version = parent.getVersion();

        ModelResolver modelResolver = request.getModelResolver();
        Objects.requireNonNull( modelResolver,
                                String.format( "request.modelResolver cannot be null (parent POM %s and POM %s)",
                                               ModelProblemUtils.toId( groupId, artifactId, version ),
                                               ModelProblemUtils.toSourceHint( childModel ) ) );

        ModelSource modelSource;
        try
        {
            modelSource = modelResolver.resolveModel( parent );
        }
        catch ( UnresolvableModelException e )
        {
            // Message below is checked for in the MNG-2199 core IT.
            StringBuilder buffer = new StringBuilder( 256 );
            buffer.append( "Non-resolvable parent POM" );
            if ( !containsCoordinates( e.getMessage(), groupId, artifactId, version ) )
            {
                buffer.append( ' ' ).append( ModelProblemUtils.toId( groupId, artifactId, version ) );
            }
            if ( childModel != problems.getRootModel() )
            {
                buffer.append( " for " ).append( ModelProblemUtils.toId( childModel ) );
            }
            buffer.append( ": " ).append( e.getMessage() );
            if ( childModel.getProjectDirectory() != null )
            {
                if ( parent.getRelativePath() == null || parent.getRelativePath().length() <= 0 )
                {
                    buffer.append( " and 'parent.relativePath' points at no local POM" );
                }
                else
                {
                    buffer.append( " and 'parent.relativePath' points at wrong local POM" );
                }
            }

            problems.add( new ModelProblemCollectorRequest( Severity.FATAL, Version.BASE )
                .setMessage( buffer.toString() ).setLocation( parent.getLocation( "" ) ).setException( e ) );
            throw problems.newModelBuildingException();
        }

        int validationLevel = Math.min( request.getValidationLevel(), ModelBuildingRequest.VALIDATION_LEVEL_MAVEN_2_0 );
        ModelBuildingRequest lenientRequest = new DefaultModelBuildingRequest( request )
                .setValidationLevel( validationLevel )
                .setFileModel( null )
                .setModelSource( modelSource );

        Model parentModel = readRawModel( lenientRequest, problems );

        if ( !parent.getVersion().equals( version ) )
        {
            if ( childModel.getVersion() == null )
            {
                // Message below is checked for in the MNG-2199 core IT.
                problems.add( new ModelProblemCollectorRequest( Severity.FATAL, Version.V31 )
                    .setMessage( "Version must be a constant" ).setLocation( childModel.getLocation( "" ) ) );

            }
            else
            {
                if ( childModel.getVersion().contains( "${" ) )
                {
                    // Message below is checked for in the MNG-2199 core IT.
                    problems.add( new ModelProblemCollectorRequest( Severity.FATAL, Version.V31 )
                        .setMessage( "Version must be a constant" )
                        .setLocation( childModel.getLocation( "version" ) ) );

                }
            }

            // MNG-2199: What else to check here ?
        }

        return new ModelData( modelSource, parentModel, parent.getGroupId(), parent.getArtifactId(),
                              parent.getVersion() );
    }

    private Model getSuperModel()
    {
        return superPomProvider.getSuperModel( "4.0.0" ).clone();
    }

    private void importDependencyManagement( Model model, ModelBuildingRequest request,
                                             DefaultModelProblemCollector problems, Collection<String> importIds )
    {
        DependencyManagement depMgmt = model.getDependencyManagement();

        if ( depMgmt == null )
        {
            return;
        }

        String importing = model.getGroupId() + ':' + model.getArtifactId() + ':' + model.getVersion();

        importIds.add( importing );

        List<DependencyManagement> importMgmts = null;

        for ( Iterator<Dependency> it = depMgmt.getDependencies().iterator(); it.hasNext(); )
        {
            Dependency dependency = it.next();

            if ( !"pom".equals( dependency.getType() ) || !"import".equals( dependency.getScope() ) )
            {
                continue;
            }

            it.remove();

            DependencyManagement importMgmt = loadDependencyManagement( model, request, problems,
                                                                        dependency, importIds );

            if ( importMgmt != null )
            {
                if ( importMgmts == null )
                {
                    importMgmts = new ArrayList<>();
                }

                importMgmts.add( importMgmt );
            }
        }

        importIds.remove( importing );

        dependencyManagementImporter.importManagement( model, importMgmts, request, problems );
    }

    private DependencyManagement loadDependencyManagement( Model model, ModelBuildingRequest request,
                                                           DefaultModelProblemCollector problems,
                                                           Dependency dependency,
                                                           Collection<String> importIds )
    {
        String groupId = dependency.getGroupId();
        String artifactId = dependency.getArtifactId();
        String version = dependency.getVersion();

        if ( groupId == null || groupId.length() <= 0 )
        {
            problems.add( new ModelProblemCollectorRequest( Severity.ERROR, Version.BASE )
                    .setMessage( "'dependencyManagement.dependencies.dependency.groupId' for "
                                     + dependency.getManagementKey() + " is missing." )
                    .setLocation( dependency.getLocation( "" ) ) );
            return null;
        }
        if ( artifactId == null || artifactId.length() <= 0 )
        {
            problems.add( new ModelProblemCollectorRequest( Severity.ERROR, Version.BASE )
                    .setMessage( "'dependencyManagement.dependencies.dependency.artifactId' for "
                                     + dependency.getManagementKey() + " is missing." )
                    .setLocation( dependency.getLocation( "" ) ) );
            return null;
        }
        if ( version == null || version.length() <= 0 )
        {
            problems.add( new ModelProblemCollectorRequest( Severity.ERROR, Version.BASE )
                    .setMessage( "'dependencyManagement.dependencies.dependency.version' for "
                                     + dependency.getManagementKey() + " is missing." )
                    .setLocation( dependency.getLocation( "" ) ) );
            return null;
        }

        String imported = groupId + ':' + artifactId + ':' + version;

        if ( importIds.contains( imported ) )
        {
            String message = "The dependencies of type=pom and with scope=import form a cycle: ";
            for ( String modelId : importIds )
            {
                message += modelId + " -> ";
            }
            message += imported;
            problems.add( new ModelProblemCollectorRequest( Severity.ERROR, Version.BASE ).setMessage( message ) );

            return null;
        }

        DependencyManagement importMgmt = fromCache( request.getModelCache(), groupId, artifactId, version,
                                                    ModelCacheTag.IMPORT );
        if ( importMgmt == null )
        {
            importMgmt = doLoadDependencyManagement( model, request, problems, dependency,
                                                     groupId, artifactId, version, importIds );
            if ( importMgmt != null )
            {
                intoCache( request.getModelCache(), groupId, artifactId, version, ModelCacheTag.IMPORT, importMgmt );
            }
        }

        return importMgmt;
    }

    @SuppressWarnings( "checkstyle:parameternumber" )
    private DependencyManagement doLoadDependencyManagement( Model model, ModelBuildingRequest request,
                                                             DefaultModelProblemCollector problems,
                                                             Dependency dependency,
                                                             String groupId,
                                                             String artifactId,
                                                             String version,
                                                             Collection<String> importIds )
    {
        DependencyManagement importMgmt;
        final WorkspaceModelResolver workspaceResolver = request.getWorkspaceModelResolver();
        final ModelResolver modelResolver = request.getModelResolver();
        if ( workspaceResolver == null && modelResolver == null )
        {
            throw new NullPointerException( String.format(
                "request.workspaceModelResolver and request.modelResolver cannot be null (parent POM %s and POM %s)",
                ModelProblemUtils.toId( groupId, artifactId, version ),
                ModelProblemUtils.toSourceHint( model ) ) );
        }

        Model importModel = null;
        if ( workspaceResolver != null )
        {
            try
            {
                importModel = workspaceResolver.resolveEffectiveModel( groupId, artifactId, version );
            }
            catch ( UnresolvableModelException e )
            {
                problems.add( new ModelProblemCollectorRequest( Severity.FATAL, Version.BASE )
                    .setMessage( e.getMessage() ).setException( e ) );
                return null;
            }
        }

        // no workspace resolver or workspace resolver returned null (i.e. model not in workspace)
        if ( importModel == null )
        {
            final ModelSource importSource;
            try
            {
                importSource = modelResolver.resolveModel( dependency );
            }
            catch ( UnresolvableModelException e )
            {
                StringBuilder buffer = new StringBuilder( 256 );
                buffer.append( "Non-resolvable import POM" );
                if ( !containsCoordinates( e.getMessage(), groupId, artifactId, version ) )
                {
                    buffer.append( ' ' ).append( ModelProblemUtils.toId( groupId, artifactId, version ) );
                }
                buffer.append( ": " ).append( e.getMessage() );

                problems.add( new ModelProblemCollectorRequest( Severity.ERROR, Version.BASE )
                    .setMessage( buffer.toString() ).setLocation( dependency.getLocation( "" ) )
                    .setException( e ) );
                return null;
            }

            final ModelBuildingResult importResult;
            try
            {
                ModelBuildingRequest importRequest = new DefaultModelBuildingRequest();
                importRequest.setValidationLevel( ModelBuildingRequest.VALIDATION_LEVEL_MINIMAL );
                importRequest.setModelCache( request.getModelCache() );
                importRequest.setSystemProperties( request.getSystemProperties() );
                importRequest.setUserProperties( request.getUserProperties() );
                importRequest.setLocationTracking( request.isLocationTracking() );

                importRequest.setModelSource( importSource );
                importRequest.setModelResolver( modelResolver.newCopy() );

                importResult = build( importRequest, importIds );
            }
            catch ( ModelBuildingException e )
            {
                problems.addAll( e.getProblems() );
                return null;
            }

            problems.addAll( importResult.getProblems() );

            importModel = importResult.getEffectiveModel();
        }

        importMgmt = importModel.getDependencyManagement();

        if ( importMgmt == null )
        {
            importMgmt = new DependencyManagement();
        }
        return importMgmt;
    }

    private <T> void intoCache( ModelCache modelCache, String groupId, String artifactId, String version,
                               ModelCacheTag<T> tag, T data )
    {
        if ( modelCache != null )
        {
            modelCache.put( groupId, artifactId, version, tag, data );
        }
    }

    private <T> void intoCache( ModelCache modelCache, Source source, ModelCacheTag<T> tag, T data )
    {
        if ( modelCache != null )
        {
            modelCache.put( source, tag, data );
        }
    }

    private static <T> T fromCache( ModelCache modelCache, String groupId, String artifactId, String version,
                            ModelCacheTag<T> tag )
    {
        if ( modelCache != null )
        {
            return modelCache.get( groupId, artifactId, version, tag );
        }
        return null;
    }

    private static <T> T fromCache( ModelCache modelCache, Source source, ModelCacheTag<T> tag )
    {
        if ( modelCache != null )
        {
            return modelCache.get( source, tag );
        }
        return null;
    }

    private void fireEvent( Model model, ModelBuildingRequest request, ModelProblemCollector problems,
                            ModelBuildingEventCatapult catapult )
        throws ModelBuildingException
    {
        ModelBuildingListener listener = request.getModelBuildingListener();

        if ( listener != null )
        {
            ModelBuildingEvent event = new DefaultModelBuildingEvent( model, request, problems );

            catapult.fire( listener, event );
        }
    }

    private boolean containsCoordinates( String message, String groupId, String artifactId, String version )
    {
        return message != null && ( groupId == null || message.contains( groupId ) )
            && ( artifactId == null || message.contains( artifactId ) )
            && ( version == null || message.contains( version ) );
    }

    protected boolean hasModelErrors( ModelProblemCollectorExt problems )
    {
        if ( problems instanceof DefaultModelProblemCollector )
        {
            return ( (DefaultModelProblemCollector) problems ).hasErrors();
        }
        else
        {
            // the default execution path only knows the DefaultModelProblemCollector,
            // only reason it's not in signature is because it's package private
            throw new IllegalStateException();
        }
    }

    protected boolean hasFatalErrors( ModelProblemCollectorExt problems )
    {
        if ( problems instanceof DefaultModelProblemCollector )
        {
            return ( (DefaultModelProblemCollector) problems ).hasFatalErrors();
        }
        else
        {
            // the default execution path only knows the DefaultModelProblemCollector,
            // only reason it's not in signature is because it's package private
            throw new IllegalStateException();
        }
    }

    /**
     * Builds up the transformer context.
     * After the buildplan is ready, the build()-method returns the immutable context useful during distribution.
     * This is an inner class, as it must be able to call readRawModel()
     *
     * @author Robert Scholte
     * @since 4.0.0
     */
    private class DefaultTransformerContextBuilder implements TransformerContextBuilder
    {
        private final DefaultTransformerContext context = new DefaultTransformerContext();

        private final Map<DefaultTransformerContext.GAKey, Set<Source>> mappedSources
                = new ConcurrentHashMap<>( 64 );

        /**
         * If an interface could be extracted, DefaultModelProblemCollector should be ModelProblemCollectorExt
         *
         * @param request
         * @param collector
         * @return
         */
        @Override
        public TransformerContext initialize( ModelBuildingRequest request, ModelProblemCollector collector )
        {
            // We must assume the TransformerContext was created using this.newTransformerContextBuilder()
            DefaultModelProblemCollector problems = (DefaultModelProblemCollector) collector;
            return new TransformerContext()
            {
                @Override
                public String getUserProperty( String key )
                {
                    return context.userProperties.computeIfAbsent( key,
                                                           k -> request.getUserProperties().getProperty( key ) );
                }

                @Override
                public Model getRawModel( String gId, String aId )
                {
                    return context.modelByGA.computeIfAbsent( new DefaultTransformerContext.GAKey( gId, aId ),
                                                              k -> new DefaultTransformerContext.Holder() )
                            .computeIfAbsent( () -> findRawModel( gId, aId ) );
                }

                @Override
                public Model getRawModel( Path path )
                {
                    return context.modelByPath.computeIfAbsent( path,
                                                                k -> new DefaultTransformerContext.Holder() )
                            .computeIfAbsent( () -> findRawModel( path ) );
                }

                private Model findRawModel( String groupId, String artifactId )
                {
                    Source source = getSource( groupId, artifactId );
                    if ( source != null )
                    {
                        try
                        {
                            ModelBuildingRequest gaBuildingRequest = new DefaultModelBuildingRequest( request )
                                .setModelSource( (ModelSource) source );
                            return readRawModel( gaBuildingRequest, problems );
                        }
                        catch ( ModelBuildingException e )
                        {
                            // gathered with problem collector
                        }
                    }
                    return null;
                }

                private Model findRawModel( Path p )
                {
                    if ( !Files.isRegularFile( p ) )
                    {
                        throw new IllegalArgumentException( "Not a regular file: " + p );
                    }

                    DefaultModelBuildingRequest req = new DefaultModelBuildingRequest( request )
                                    .setPomFile( p.toFile() )
                                    .setModelSource( new FileModelSource( p.toFile() ) );

                    try
                    {
                        return readRawModel( req, problems );
                    }
                    catch ( ModelBuildingException e )
                    {
                        // gathered with problem collector
                    }
                    return null;
                }
            };
        }

        @Override
        public TransformerContext build()
        {
            return context;
        }

        public Source getSource( String groupId, String artifactId )
        {
            Set<Source> sources = mappedSources.get( new DefaultTransformerContext.GAKey( groupId, artifactId ) );
            if ( sources == null )
            {
                return null;
            }
            return sources.stream().reduce( ( a, b ) ->
            {
                throw new IllegalStateException( String.format( "No unique Source for %s:%s: %s and %s",
                                                                groupId, artifactId,
                                                                a.getLocation(), b.getLocation() ) );
            } ).orElse( null );
        }

        public void putSource( String groupId, String artifactId, Source source )
        {
            mappedSources.computeIfAbsent( new DefaultTransformerContext.GAKey( groupId, artifactId ),
                    k -> new HashSet<>() ).add( source );
        }

    }
}<|MERGE_RESOLUTION|>--- conflicted
+++ resolved
@@ -263,7 +263,6 @@
         return this;
     }
 
-<<<<<<< HEAD
     public DefaultModelBuilder setProfileActivationFilePathInterpolator(
             ProfileActivationFilePathInterpolator profileActivationFilePathInterpolator )
     {
@@ -271,15 +270,13 @@
         return this;
     }
 
-    @SuppressWarnings( "checkstyle:methodlength" )
-=======
     @Override
     public DefaultTransformerContextBuilder newTransformerContextBuilder()
     {
         return new DefaultTransformerContextBuilder();
     }
-
->>>>>>> c3cf2943
+    
+    @SuppressWarnings( "checkstyle:methodlength" )
     @Override
     public ModelBuildingResult build( ModelBuildingRequest request )
         throws ModelBuildingException
@@ -420,19 +417,15 @@
             // model normalization
             modelNormalizer.mergeDuplicates( tmpModel, request, problems );
 
-<<<<<<< HEAD
             profileActivationContext.setProjectProperties( tmpModel.getProperties() );
 
             List<Profile> activePomProfiles = profileSelector.getActiveProfiles( rawModel.getProfiles(),
                                                                                  profileActivationContext, problems );
             currentData.setActiveProfiles( activePomProfiles );
-
+//getProfileActivations( tmpModel, false );
             Map<String, Activation> interpolatedActivations = getInterpolatedActivations( rawModel,
                                                                                           profileActivationContext, 
                                                                                           problems );
-=======
-            Map<String, Activation> interpolatedActivations = getProfileActivations( tmpModel, false );
->>>>>>> c3cf2943
             injectProfileActivations( tmpModel, interpolatedActivations );
 
             // profile injection
