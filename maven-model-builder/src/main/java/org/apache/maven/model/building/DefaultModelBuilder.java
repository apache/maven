/*
 * Licensed to the Apache Software Foundation (ASF) under one
 * or more contributor license agreements.  See the NOTICE file
 * distributed with this work for additional information
 * regarding copyright ownership.  The ASF licenses this file
 * to you under the Apache License, Version 2.0 (the
 * "License"); you may not use this file except in compliance
 * with the License.  You may obtain a copy of the License at
 *
 *   http://www.apache.org/licenses/LICENSE-2.0
 *
 * Unless required by applicable law or agreed to in writing,
 * software distributed under the License is distributed on an
 * "AS IS" BASIS, WITHOUT WARRANTIES OR CONDITIONS OF ANY
 * KIND, either express or implied.  See the License for the
 * specific language governing permissions and limitations
 * under the License.
 */
package org.apache.maven.model.building;

import javax.inject.Inject;
import javax.inject.Named;
import javax.inject.Singleton;

import java.io.File;
import java.io.IOException;
import java.lang.reflect.Field;
import java.util.*;
import java.util.concurrent.Callable;
import java.util.function.Supplier;
import java.util.stream.Collectors;

import org.apache.maven.api.VersionRange;
import org.apache.maven.api.feature.Features;
import org.apache.maven.api.model.Exclusion;
import org.apache.maven.api.model.InputSource;
import org.apache.maven.api.services.VersionParserException;
import org.apache.maven.building.Source;
import org.apache.maven.model.Activation;
import org.apache.maven.model.Build;
import org.apache.maven.model.Dependency;
import org.apache.maven.model.DependencyManagement;
import org.apache.maven.model.InputLocation;
import org.apache.maven.model.Model;
import org.apache.maven.model.Parent;
import org.apache.maven.model.Plugin;
import org.apache.maven.model.PluginManagement;
import org.apache.maven.model.Profile;
import org.apache.maven.model.building.ModelProblem.Severity;
import org.apache.maven.model.composition.DependencyManagementImporter;
import org.apache.maven.model.inheritance.InheritanceAssembler;
import org.apache.maven.model.interpolation.ModelInterpolator;
import org.apache.maven.model.interpolation.ModelVersionProcessor;
import org.apache.maven.model.io.ModelParseException;
import org.apache.maven.model.io.ModelReader;
import org.apache.maven.model.management.DependencyManagementInjector;
import org.apache.maven.model.management.PluginManagementInjector;
import org.apache.maven.model.normalization.ModelNormalizer;
import org.apache.maven.model.path.ModelPathTranslator;
import org.apache.maven.model.path.ModelUrlNormalizer;
import org.apache.maven.model.path.ProfileActivationFilePathInterpolator;
import org.apache.maven.model.plugin.LifecycleBindingsInjector;
import org.apache.maven.model.plugin.PluginConfigurationExpander;
import org.apache.maven.model.plugin.ReportConfigurationExpander;
import org.apache.maven.model.plugin.ReportingConverter;
import org.apache.maven.model.profile.DefaultProfileActivationContext;
import org.apache.maven.model.profile.ProfileActivationContext;
import org.apache.maven.model.profile.ProfileInjector;
import org.apache.maven.model.profile.ProfileSelector;
import org.apache.maven.model.resolution.InvalidRepositoryException;
import org.apache.maven.model.resolution.ModelResolver;
import org.apache.maven.model.resolution.UnresolvableModelException;
import org.apache.maven.model.resolution.WorkspaceModelResolver;
import org.apache.maven.model.superpom.SuperPomProvider;
import org.apache.maven.model.validation.DefaultModelValidator;
import org.apache.maven.model.validation.ModelValidator;
import org.apache.maven.model.version.ModelVersionParser;
import org.codehaus.plexus.interpolation.InterpolationException;
import org.codehaus.plexus.interpolation.MapBasedValueSource;
import org.codehaus.plexus.interpolation.StringSearchInterpolator;
import org.eclipse.sisu.Nullable;

import static org.apache.maven.model.building.Result.error;
import static org.apache.maven.model.building.Result.newResult;

/**
 */
@Named
@Singleton
public class DefaultModelBuilder implements ModelBuilder {

    private final ModelProcessor modelProcessor;
    private final ModelValidator modelValidator;
    private final ModelNormalizer modelNormalizer;
    private final ModelInterpolator modelInterpolator;
    private final ModelPathTranslator modelPathTranslator;
    private final ModelUrlNormalizer modelUrlNormalizer;
    private final SuperPomProvider superPomProvider;
    private final InheritanceAssembler inheritanceAssembler;
    private final ProfileSelector profileSelector;
    private final ProfileInjector profileInjector;
    private final PluginManagementInjector pluginManagementInjector;
    private final DependencyManagementInjector dependencyManagementInjector;
    private final DependencyManagementImporter dependencyManagementImporter;
    private final LifecycleBindingsInjector lifecycleBindingsInjector;
    private final PluginConfigurationExpander pluginConfigurationExpander;
    private final ReportConfigurationExpander reportConfigurationExpander;
    private final ProfileActivationFilePathInterpolator profileActivationFilePathInterpolator;
    private final ModelVersionProcessor versionProcessor;
    private final ModelSourceTransformer transformer;
    private final ModelVersionParser versionParser;

    @SuppressWarnings("checkstyle:ParameterNumber")
    @Inject
    public DefaultModelBuilder(
            ModelProcessor modelProcessor,
            ModelValidator modelValidator,
            ModelNormalizer modelNormalizer,
            ModelInterpolator modelInterpolator,
            ModelPathTranslator modelPathTranslator,
            ModelUrlNormalizer modelUrlNormalizer,
            SuperPomProvider superPomProvider,
            InheritanceAssembler inheritanceAssembler,
            ProfileSelector profileSelector,
            ProfileInjector profileInjector,
            PluginManagementInjector pluginManagementInjector,
            DependencyManagementInjector dependencyManagementInjector,
            DependencyManagementImporter dependencyManagementImporter,
            @Nullable LifecycleBindingsInjector lifecycleBindingsInjector,
            PluginConfigurationExpander pluginConfigurationExpander,
            ReportConfigurationExpander reportConfigurationExpander,
            ProfileActivationFilePathInterpolator profileActivationFilePathInterpolator,
            ModelVersionProcessor versionProcessor,
            ModelSourceTransformer transformer,
            ModelVersionParser versionParser) {
        this.modelProcessor = modelProcessor;
        this.modelValidator = modelValidator;
        this.modelNormalizer = modelNormalizer;
        this.modelInterpolator = modelInterpolator;
        this.modelPathTranslator = modelPathTranslator;
        this.modelUrlNormalizer = modelUrlNormalizer;
        this.superPomProvider = superPomProvider;
        this.inheritanceAssembler = inheritanceAssembler;
        this.profileSelector = profileSelector;
        this.profileInjector = profileInjector;
        this.pluginManagementInjector = pluginManagementInjector;
        this.dependencyManagementInjector = dependencyManagementInjector;
        this.dependencyManagementImporter = dependencyManagementImporter;
        this.lifecycleBindingsInjector = lifecycleBindingsInjector;
        this.pluginConfigurationExpander = pluginConfigurationExpander;
        this.reportConfigurationExpander = reportConfigurationExpander;
        this.profileActivationFilePathInterpolator = profileActivationFilePathInterpolator;
        this.versionProcessor = versionProcessor;
        this.transformer = transformer;
        this.versionParser = versionParser;
    }

    /**
     * @deprecated since Maven 4
     * @see DefaultModelBuilderFactory#setModelProcessor(ModelProcessor)
     */
    @Deprecated
    public DefaultModelBuilder setModelProcessor(ModelProcessor modelProcessor) {
        return new DefaultModelBuilder(
                modelProcessor,
                modelValidator,
                modelNormalizer,
                modelInterpolator,
                modelPathTranslator,
                modelUrlNormalizer,
                superPomProvider,
                inheritanceAssembler,
                profileSelector,
                profileInjector,
                pluginManagementInjector,
                dependencyManagementInjector,
                dependencyManagementImporter,
                lifecycleBindingsInjector,
                pluginConfigurationExpander,
                reportConfigurationExpander,
                profileActivationFilePathInterpolator,
                versionProcessor,
                transformer,
                versionParser);
    }

    /**
     * @deprecated since Maven 4
     * @see DefaultModelBuilderFactory#setModelProcessor(ModelProcessor)
     */
    @Deprecated
    public DefaultModelBuilder setModelValidator(ModelValidator modelValidator) {
        return new DefaultModelBuilder(
                modelProcessor,
                modelValidator,
                modelNormalizer,
                modelInterpolator,
                modelPathTranslator,
                modelUrlNormalizer,
                superPomProvider,
                inheritanceAssembler,
                profileSelector,
                profileInjector,
                pluginManagementInjector,
                dependencyManagementInjector,
                dependencyManagementImporter,
                lifecycleBindingsInjector,
                pluginConfigurationExpander,
                reportConfigurationExpander,
                profileActivationFilePathInterpolator,
                versionProcessor,
                transformer,
                versionParser);
    }

    /**
     * @deprecated since Maven 4
     * @see DefaultModelBuilderFactory#setModelNormalizer(ModelNormalizer)
     */
    @Deprecated
    public DefaultModelBuilder setModelNormalizer(ModelNormalizer modelNormalizer) {
        return new DefaultModelBuilder(
                modelProcessor,
                modelValidator,
                modelNormalizer,
                modelInterpolator,
                modelPathTranslator,
                modelUrlNormalizer,
                superPomProvider,
                inheritanceAssembler,
                profileSelector,
                profileInjector,
                pluginManagementInjector,
                dependencyManagementInjector,
                dependencyManagementImporter,
                lifecycleBindingsInjector,
                pluginConfigurationExpander,
                reportConfigurationExpander,
                profileActivationFilePathInterpolator,
                versionProcessor,
                transformer,
                versionParser);
    }

    /**
     * @deprecated since Maven 4
     * @see DefaultModelBuilderFactory#setModelInterpolator(ModelInterpolator)
     */
    @Deprecated
    public DefaultModelBuilder setModelInterpolator(ModelInterpolator modelInterpolator) {
        return new DefaultModelBuilder(
                modelProcessor,
                modelValidator,
                modelNormalizer,
                modelInterpolator,
                modelPathTranslator,
                modelUrlNormalizer,
                superPomProvider,
                inheritanceAssembler,
                profileSelector,
                profileInjector,
                pluginManagementInjector,
                dependencyManagementInjector,
                dependencyManagementImporter,
                lifecycleBindingsInjector,
                pluginConfigurationExpander,
                reportConfigurationExpander,
                profileActivationFilePathInterpolator,
                versionProcessor,
                transformer,
                versionParser);
    }

    /**
     * @deprecated since Maven 4
     * @see DefaultModelBuilderFactory#setModelPathTranslator(ModelPathTranslator)
     */
    @Deprecated
    public DefaultModelBuilder setModelPathTranslator(ModelPathTranslator modelPathTranslator) {
        return new DefaultModelBuilder(
                modelProcessor,
                modelValidator,
                modelNormalizer,
                modelInterpolator,
                modelPathTranslator,
                modelUrlNormalizer,
                superPomProvider,
                inheritanceAssembler,
                profileSelector,
                profileInjector,
                pluginManagementInjector,
                dependencyManagementInjector,
                dependencyManagementImporter,
                lifecycleBindingsInjector,
                pluginConfigurationExpander,
                reportConfigurationExpander,
                profileActivationFilePathInterpolator,
                versionProcessor,
                transformer,
                versionParser);
    }

    /**
     * @deprecated since Maven 4
     * @see DefaultModelBuilderFactory#setModelUrlNormalizer(ModelUrlNormalizer)
     */
    @Deprecated
    public DefaultModelBuilder setModelUrlNormalizer(ModelUrlNormalizer modelUrlNormalizer) {
        return new DefaultModelBuilder(
                modelProcessor,
                modelValidator,
                modelNormalizer,
                modelInterpolator,
                modelPathTranslator,
                modelUrlNormalizer,
                superPomProvider,
                inheritanceAssembler,
                profileSelector,
                profileInjector,
                pluginManagementInjector,
                dependencyManagementInjector,
                dependencyManagementImporter,
                lifecycleBindingsInjector,
                pluginConfigurationExpander,
                reportConfigurationExpander,
                profileActivationFilePathInterpolator,
                versionProcessor,
                transformer,
                versionParser);
    }

    /**
     * @deprecated since Maven 4
     * @see DefaultModelBuilderFactory#setSuperPomProvider(SuperPomProvider)
     */
    @Deprecated
    public DefaultModelBuilder setSuperPomProvider(SuperPomProvider superPomProvider) {
        return new DefaultModelBuilder(
                modelProcessor,
                modelValidator,
                modelNormalizer,
                modelInterpolator,
                modelPathTranslator,
                modelUrlNormalizer,
                superPomProvider,
                inheritanceAssembler,
                profileSelector,
                profileInjector,
                pluginManagementInjector,
                dependencyManagementInjector,
                dependencyManagementImporter,
                lifecycleBindingsInjector,
                pluginConfigurationExpander,
                reportConfigurationExpander,
                profileActivationFilePathInterpolator,
                versionProcessor,
                transformer,
                versionParser);
    }

    /**
     * @deprecated since Maven 4
     * @see DefaultModelBuilderFactory#setInheritanceAssembler(InheritanceAssembler)
     */
    @Deprecated
    public DefaultModelBuilder setInheritanceAssembler(InheritanceAssembler inheritanceAssembler) {
        return new DefaultModelBuilder(
                modelProcessor,
                modelValidator,
                modelNormalizer,
                modelInterpolator,
                modelPathTranslator,
                modelUrlNormalizer,
                superPomProvider,
                inheritanceAssembler,
                profileSelector,
                profileInjector,
                pluginManagementInjector,
                dependencyManagementInjector,
                dependencyManagementImporter,
                lifecycleBindingsInjector,
                pluginConfigurationExpander,
                reportConfigurationExpander,
                profileActivationFilePathInterpolator,
                versionProcessor,
                transformer,
                versionParser);
    }

    /**
     * @deprecated since Maven 4
     * @see DefaultModelBuilderFactory#setProfileSelector(ProfileSelector)
     */
    @Deprecated
    public DefaultModelBuilder setProfileSelector(ProfileSelector profileSelector) {
        return new DefaultModelBuilder(
                modelProcessor,
                modelValidator,
                modelNormalizer,
                modelInterpolator,
                modelPathTranslator,
                modelUrlNormalizer,
                superPomProvider,
                inheritanceAssembler,
                profileSelector,
                profileInjector,
                pluginManagementInjector,
                dependencyManagementInjector,
                dependencyManagementImporter,
                lifecycleBindingsInjector,
                pluginConfigurationExpander,
                reportConfigurationExpander,
                profileActivationFilePathInterpolator,
                versionProcessor,
                transformer,
                versionParser);
    }

    /**
     * @deprecated since Maven 4
     * @see DefaultModelBuilderFactory#setProfileInjector(ProfileInjector)
     */
    @Deprecated
    public DefaultModelBuilder setProfileInjector(ProfileInjector profileInjector) {
        return new DefaultModelBuilder(
                modelProcessor,
                modelValidator,
                modelNormalizer,
                modelInterpolator,
                modelPathTranslator,
                modelUrlNormalizer,
                superPomProvider,
                inheritanceAssembler,
                profileSelector,
                profileInjector,
                pluginManagementInjector,
                dependencyManagementInjector,
                dependencyManagementImporter,
                lifecycleBindingsInjector,
                pluginConfigurationExpander,
                reportConfigurationExpander,
                profileActivationFilePathInterpolator,
                versionProcessor,
                transformer,
                versionParser);
    }

    /**
     * @deprecated since Maven 4
     * @see DefaultModelBuilderFactory#setPluginManagementInjector(PluginManagementInjector)
     */
    @Deprecated
    public DefaultModelBuilder setPluginManagementInjector(PluginManagementInjector pluginManagementInjector) {
        return new DefaultModelBuilder(
                modelProcessor,
                modelValidator,
                modelNormalizer,
                modelInterpolator,
                modelPathTranslator,
                modelUrlNormalizer,
                superPomProvider,
                inheritanceAssembler,
                profileSelector,
                profileInjector,
                pluginManagementInjector,
                dependencyManagementInjector,
                dependencyManagementImporter,
                lifecycleBindingsInjector,
                pluginConfigurationExpander,
                reportConfigurationExpander,
                profileActivationFilePathInterpolator,
                versionProcessor,
                transformer,
                versionParser);
    }

    /**
     * @deprecated since Maven 4
     * @see DefaultModelBuilderFactory#setDependencyManagementInjector(DependencyManagementInjector)
     */
    @Deprecated
    public DefaultModelBuilder setDependencyManagementInjector(
            DependencyManagementInjector dependencyManagementInjector) {
        return new DefaultModelBuilder(
                modelProcessor,
                modelValidator,
                modelNormalizer,
                modelInterpolator,
                modelPathTranslator,
                modelUrlNormalizer,
                superPomProvider,
                inheritanceAssembler,
                profileSelector,
                profileInjector,
                pluginManagementInjector,
                dependencyManagementInjector,
                dependencyManagementImporter,
                lifecycleBindingsInjector,
                pluginConfigurationExpander,
                reportConfigurationExpander,
                profileActivationFilePathInterpolator,
                versionProcessor,
                transformer,
                versionParser);
    }

    /**
     * @deprecated since Maven 4
     * @see DefaultModelBuilderFactory#setDependencyManagementImporter(DependencyManagementImporter)
     */
    @Deprecated
    public DefaultModelBuilder setDependencyManagementImporter(
            DependencyManagementImporter dependencyManagementImporter) {
        return new DefaultModelBuilder(
                modelProcessor,
                modelValidator,
                modelNormalizer,
                modelInterpolator,
                modelPathTranslator,
                modelUrlNormalizer,
                superPomProvider,
                inheritanceAssembler,
                profileSelector,
                profileInjector,
                pluginManagementInjector,
                dependencyManagementInjector,
                dependencyManagementImporter,
                lifecycleBindingsInjector,
                pluginConfigurationExpander,
                reportConfigurationExpander,
                profileActivationFilePathInterpolator,
                versionProcessor,
                transformer,
                versionParser);
    }

    /**
     * @deprecated since Maven 4
     * @see DefaultModelBuilderFactory#setLifecycleBindingsInjector(LifecycleBindingsInjector)
     */
    @Deprecated
    public DefaultModelBuilder setLifecycleBindingsInjector(LifecycleBindingsInjector lifecycleBindingsInjector) {
        return new DefaultModelBuilder(
                modelProcessor,
                modelValidator,
                modelNormalizer,
                modelInterpolator,
                modelPathTranslator,
                modelUrlNormalizer,
                superPomProvider,
                inheritanceAssembler,
                profileSelector,
                profileInjector,
                pluginManagementInjector,
                dependencyManagementInjector,
                dependencyManagementImporter,
                lifecycleBindingsInjector,
                pluginConfigurationExpander,
                reportConfigurationExpander,
                profileActivationFilePathInterpolator,
                versionProcessor,
                transformer,
                versionParser);
    }

    /**
     * @deprecated since Maven 4
     * @see DefaultModelBuilderFactory#setPluginConfigurationExpander(PluginConfigurationExpander)
     */
    @Deprecated
    public DefaultModelBuilder setPluginConfigurationExpander(PluginConfigurationExpander pluginConfigurationExpander) {
        return new DefaultModelBuilder(
                modelProcessor,
                modelValidator,
                modelNormalizer,
                modelInterpolator,
                modelPathTranslator,
                modelUrlNormalizer,
                superPomProvider,
                inheritanceAssembler,
                profileSelector,
                profileInjector,
                pluginManagementInjector,
                dependencyManagementInjector,
                dependencyManagementImporter,
                lifecycleBindingsInjector,
                pluginConfigurationExpander,
                reportConfigurationExpander,
                profileActivationFilePathInterpolator,
                versionProcessor,
                transformer,
                versionParser);
    }

    /**
     * @deprecated since Maven 4
     * @see DefaultModelBuilderFactory#setReportConfigurationExpander(ReportConfigurationExpander)
     */
    @Deprecated
    public DefaultModelBuilder setReportConfigurationExpander(ReportConfigurationExpander reportConfigurationExpander) {
        return new DefaultModelBuilder(
                modelProcessor,
                modelValidator,
                modelNormalizer,
                modelInterpolator,
                modelPathTranslator,
                modelUrlNormalizer,
                superPomProvider,
                inheritanceAssembler,
                profileSelector,
                profileInjector,
                pluginManagementInjector,
                dependencyManagementInjector,
                dependencyManagementImporter,
                lifecycleBindingsInjector,
                pluginConfigurationExpander,
                reportConfigurationExpander,
                profileActivationFilePathInterpolator,
                versionProcessor,
                transformer,
                versionParser);
    }

    /**
     * @deprecated since Maven 4
     * @see DefaultModelBuilderFactory#setProfileActivationFilePathInterpolator(ProfileActivationFilePathInterpolator)
     */
    @Deprecated
    public DefaultModelBuilder setProfileActivationFilePathInterpolator(
            ProfileActivationFilePathInterpolator profileActivationFilePathInterpolator) {
        return new DefaultModelBuilder(
                modelProcessor,
                modelValidator,
                modelNormalizer,
                modelInterpolator,
                modelPathTranslator,
                modelUrlNormalizer,
                superPomProvider,
                inheritanceAssembler,
                profileSelector,
                profileInjector,
                pluginManagementInjector,
                dependencyManagementInjector,
                dependencyManagementImporter,
                lifecycleBindingsInjector,
                pluginConfigurationExpander,
                reportConfigurationExpander,
                profileActivationFilePathInterpolator,
                versionProcessor,
                transformer,
                versionParser);
    }

    /**
     * @deprecated since Maven 4
     * @see DefaultModelBuilderFactory#setReportingConverter(ReportingConverter)
     */
    @Deprecated
    public DefaultModelBuilder setReportingConverter(ReportingConverter reportingConverter) {
        return this;
    }

    @Override
    public DefaultTransformerContextBuilder newTransformerContextBuilder() {
        return new DefaultTransformerContextBuilder(this);
    }

    @Override
    public ModelBuildingResult build(ModelBuildingRequest request) throws ModelBuildingException {
        return build(request, new LinkedHashSet<>());
    }

    protected ModelBuildingResult build(ModelBuildingRequest request, Collection<String> importIds)
            throws ModelBuildingException {
        // phase 1
        DefaultModelBuildingResult result = new DefaultModelBuildingResult();

        DefaultModelProblemCollector problems = new DefaultModelProblemCollector(result);

        // read and validate raw model
        Model fileModel = readFileModel(request, problems);

        request.setFileModel(fileModel);
        result.setFileModel(fileModel.clone());

        activateFileModel(request, result, problems);

        if (!request.isTwoPhaseBuilding()) {
            return build(request, result, importIds);
        } else if (hasModelErrors(problems)) {
            throw problems.newModelBuildingException();
        }

        return result;
    }

    private void activateFileModel(
            final ModelBuildingRequest request,
            final DefaultModelBuildingResult result,
            DefaultModelProblemCollector problems)
            throws ModelBuildingException {
        Model inputModel = request.getFileModel();
        problems.setRootModel(inputModel);

        // profile activation
        DefaultProfileActivationContext profileActivationContext = getProfileActivationContext(request);

        problems.setSource("(external profiles)");
        List<Profile> activeExternalProfiles =
                profileSelector.getActiveProfiles(request.getProfiles(), profileActivationContext, problems);

        result.setActiveExternalProfiles(activeExternalProfiles);

        if (!activeExternalProfiles.isEmpty()) {
            Properties profileProps = new Properties();
            for (Profile profile : activeExternalProfiles) {
                profileProps.putAll(profile.getProperties());
            }
            profileProps.putAll(profileActivationContext.getUserProperties());
            profileActivationContext.setUserProperties(profileProps);
        }

        profileActivationContext.setProjectProperties(inputModel.getDelegate().getProperties());
        problems.setSource(inputModel);
        List<Profile> activePomProfiles =
                profileSelector.getActiveProfiles(inputModel.getProfiles(), profileActivationContext, problems);

        // model normalization
        problems.setSource(inputModel);
        inputModel.update(modelNormalizer.mergeDuplicates(inputModel.getDelegate(), request, problems));

        Map<String, Activation> interpolatedActivations = getProfileActivations(inputModel, false);
        injectProfileActivations(inputModel, interpolatedActivations);

        // profile injection
        for (Profile activeProfile : activePomProfiles) {
            profileInjector.injectProfile(inputModel, activeProfile, request, problems);
        }

        for (Profile activeProfile : activeExternalProfiles) {
            profileInjector.injectProfile(inputModel, activeProfile, request, problems);
        }
    }

    @SuppressWarnings("checkstyle:methodlength")
    private Model readEffectiveModel(
            final ModelBuildingRequest request,
            final DefaultModelBuildingResult result,
            DefaultModelProblemCollector problems)
            throws ModelBuildingException {
        Model inputModel = readRawModel(request, problems);
        if (problems.hasFatalErrors()) {
            throw problems.newModelBuildingException();
        }

        problems.setRootModel(inputModel);

        ModelData resultData = new ModelData(request.getModelSource(), inputModel);
        String superModelVersion = inputModel.getModelVersion() != null ? inputModel.getModelVersion() : "4.0.0";
        if (!DefaultModelValidator.VALID_MODEL_VERSIONS.contains(superModelVersion)) {
            // Maven 3.x is always using 4.0.0 version to load the supermodel, so
            // do the same when loading a dependency.  The model validator will also
            // check that field later.
            superModelVersion = "4.0.0";
        }
        ModelData superData = new ModelData(null, getSuperModel(superModelVersion));

        // profile activation
        DefaultProfileActivationContext profileActivationContext = getProfileActivationContext(request);

        List<Profile> activeExternalProfiles = result.getActiveExternalProfiles();

        if (!activeExternalProfiles.isEmpty()) {
            Properties profileProps = new Properties();
            for (Profile profile : activeExternalProfiles) {
                profileProps.putAll(profile.getProperties());
            }
            profileProps.putAll(profileActivationContext.getUserProperties());
            profileActivationContext.setUserProperties(profileProps);
        }

        Collection<String> parentIds = new LinkedHashSet<>();

        List<Model> lineage = new ArrayList<>();

        for (ModelData currentData = resultData; ; ) {
            String modelId = currentData.getId();
            result.addModelId(modelId);

            Model model = currentData.getModel();
            result.setRawModel(modelId, model);
            problems.setSource(model);
            org.apache.maven.api.model.Model modelv4 = model.getDelegate();

            // model normalization
            modelv4 = modelNormalizer.mergeDuplicates(modelv4, request, problems);

            // profile activation
            profileActivationContext.setProjectProperties(modelv4.getProperties());

            List<org.apache.maven.api.model.Profile> interpolatedProfiles =
                    interpolateActivations(modelv4.getProfiles(), profileActivationContext, problems);

            // profile injection
            List<org.apache.maven.api.model.Profile> activePomProfiles =
                    profileSelector.getActiveProfilesV4(interpolatedProfiles, profileActivationContext, problems);
            result.setActivePomProfiles(
                    modelId, activePomProfiles.stream().map(Profile::new).collect(Collectors.toList()));
            modelv4 = profileInjector.injectProfiles(modelv4, activePomProfiles, request, problems);
            if (currentData == resultData) {
                for (Profile activeProfile : activeExternalProfiles) {
                    modelv4 = profileInjector.injectProfile(modelv4, activeProfile.getDelegate(), request, problems);
                }
            }

            lineage.add(new Model(modelv4));

            if (currentData == superData) {
                break;
            }

            // add repositories specified by the current model so that we can resolve the parent
            configureResolver(request.getModelResolver(), modelv4, problems, false);

            // we pass a cloned model, so that resolving the parent version does not affect the returned model
            ModelData parentData = readParent(new Model(modelv4), currentData.getSource(), request, problems);

            if (parentData == null) {
                currentData = superData;
            } else if (!parentIds.add(parentData.getId())) {
                StringBuilder message = new StringBuilder("The parents form a cycle: ");
                for (String parentId : parentIds) {
                    message.append(parentId).append(" -> ");
                }
                message.append(parentData.getId());

                problems.add(new ModelProblemCollectorRequest(ModelProblem.Severity.FATAL, ModelProblem.Version.BASE)
                        .setMessage(message.toString()));

                throw problems.newModelBuildingException();
            } else {
                currentData = parentData;
            }
        }

        Model tmpModel = lineage.get(0);

        // inject interpolated activations
        List<org.apache.maven.api.model.Profile> interpolated =
                interpolateActivations(tmpModel.getDelegate().getProfiles(), profileActivationContext, problems);
        if (interpolated != tmpModel.getDelegate().getProfiles()) {
            tmpModel.update(tmpModel.getDelegate().withProfiles(interpolated));
        }

        // inject external profile into current model
        tmpModel.update(profileInjector.injectProfiles(
                tmpModel.getDelegate(),
                activeExternalProfiles.stream().map(Profile::getDelegate).collect(Collectors.toList()),
                request,
                problems));

        checkPluginVersions(lineage, request, problems);

        // inheritance assembly
        Model resultModel = assembleInheritance(lineage, request, problems);

        // consider caching inherited model

        problems.setSource(resultModel);
        problems.setRootModel(resultModel);

        // model interpolation
        resultModel = interpolateModel(resultModel, request, problems);

        // url normalization
        modelUrlNormalizer.normalize(resultModel, request);

        result.setEffectiveModel(resultModel);

        // Now the fully interpolated model is available: reconfigure the resolver
        configureResolver(request.getModelResolver(), resultModel.getDelegate(), problems, true);

        return resultModel;
    }

    private List<org.apache.maven.api.model.Profile> interpolateActivations(
            List<org.apache.maven.api.model.Profile> profiles,
            DefaultProfileActivationContext context,
            DefaultModelProblemCollector problems) {
        List<org.apache.maven.api.model.Profile> newProfiles = null;
        for (int index = 0; index < profiles.size(); index++) {
            org.apache.maven.api.model.Profile profile = profiles.get(index);
            org.apache.maven.api.model.Activation activation = profile.getActivation();
            if (activation != null) {
                org.apache.maven.api.model.ActivationFile file = activation.getFile();
                if (file != null) {
                    String oldExists = file.getExists();
                    if (isNotEmpty(oldExists)) {
                        try {
                            String newExists = interpolate(oldExists, context);
                            if (!Objects.equals(oldExists, newExists)) {
                                if (newProfiles == null) {
                                    newProfiles = new ArrayList<>(profiles);
                                }
                                newProfiles.set(
                                        index, profile.withActivation(activation.withFile(file.withExists(newExists))));
                            }
                        } catch (InterpolationException e) {
                            addInterpolationProblem(problems, file, oldExists, e, "exists");
                        }
                    } else {
                        String oldMissing = file.getMissing();
                        if (isNotEmpty(oldMissing)) {
                            try {
                                String newMissing = interpolate(oldMissing, context);
                                if (!Objects.equals(oldMissing, newMissing)) {
                                    if (newProfiles == null) {
                                        newProfiles = new ArrayList<>(profiles);
                                    }
                                    newProfiles.set(
                                            index,
                                            profile.withActivation(activation.withFile(file.withMissing(newMissing))));
                                }
                            } catch (InterpolationException e) {
                                addInterpolationProblem(problems, file, oldMissing, e, "missing");
                            }
                        }
                    }
                }
            }
        }
        return newProfiles != null ? newProfiles : profiles;
    }

    private static void addInterpolationProblem(
            DefaultModelProblemCollector problems,
            org.apache.maven.api.model.ActivationFile file,
            String path,
            InterpolationException e,
            String locationKey) {
        problems.add(new ModelProblemCollectorRequest(Severity.ERROR, ModelProblem.Version.BASE)
                .setMessage("Failed to interpolate file location " + path + ": " + e.getMessage())
                .setLocation(Optional.ofNullable(file.getLocation(locationKey))
                        .map(InputLocation::new)
                        .orElse(null))
                .setException(e));
    }

    private String interpolate(String path, ProfileActivationContext context) throws InterpolationException {
        return isNotEmpty(path) ? profileActivationFilePathInterpolator.interpolate(path, context) : path;
    }

    private static boolean isNotEmpty(String string) {
        return string != null && !string.isEmpty();
    }

    @Override
    public ModelBuildingResult build(final ModelBuildingRequest request, final ModelBuildingResult result)
            throws ModelBuildingException {
        return build(request, result, new LinkedHashSet<>());
    }

    public Model buildRawModel(final ModelBuildingRequest request) throws ModelBuildingException {
        DefaultModelProblemCollector problems = new DefaultModelProblemCollector(new DefaultModelBuildingResult());
        Model model = readRawModel(request, problems);
        if (hasModelErrors(problems)) {
            throw problems.newModelBuildingException();
        }
        return model;
    }

    private ModelBuildingResult build(
            final ModelBuildingRequest request, final ModelBuildingResult phaseOneResult, Collection<String> imports)
            throws ModelBuildingException {
        DefaultModelBuildingResult result = asDefaultModelBuildingResult(phaseOneResult);

        DefaultModelProblemCollector problems = new DefaultModelProblemCollector(result);

        // phase 2
        Model resultModel = readEffectiveModel(request, result, problems);
        problems.setSource(resultModel);
        problems.setRootModel(resultModel);

        // model path translation
        modelPathTranslator.alignToBaseDirectory(resultModel, resultModel.getProjectDirectoryPath(), request);

        // plugin management injection
        pluginManagementInjector.injectManagement(resultModel, request, problems);

        fireEvent(resultModel, request, problems, ModelBuildingEventCatapult.BUILD_EXTENSIONS_ASSEMBLED);

        if (request.isProcessPlugins()) {
            if (lifecycleBindingsInjector == null) {
                throw new IllegalStateException("lifecycle bindings injector is missing");
            }

            // lifecycle bindings injection
            lifecycleBindingsInjector.injectLifecycleBindings(resultModel, request, problems);
        }

        // dependency management import
        importDependencyManagement(resultModel, request, problems, imports);

        // dependency management injection
        dependencyManagementInjector.injectManagement(resultModel, request, problems);

        resultModel.update(modelNormalizer.injectDefaultValues(resultModel.getDelegate(), request, problems));

        if (request.isProcessPlugins()) {
            // reports configuration
            reportConfigurationExpander.expandPluginConfiguration(resultModel, request, problems);

            // plugins configuration
            pluginConfigurationExpander.expandPluginConfiguration(resultModel, request, problems);
        }

        // effective model validation
        modelValidator.validateEffectiveModel(resultModel, request, problems);

        if (hasModelErrors(problems)) {
            throw problems.newModelBuildingException();
        }

        return result;
    }

    private DefaultModelBuildingResult asDefaultModelBuildingResult(ModelBuildingResult phaseOneResult) {
        if (phaseOneResult instanceof DefaultModelBuildingResult) {
            return (DefaultModelBuildingResult) phaseOneResult;
        } else {
            return new DefaultModelBuildingResult(phaseOneResult);
        }
    }

    @Override
    public Result<? extends Model> buildRawModel(File pomFile, int validationLevel, boolean locationTracking) {
        return buildRawModel(pomFile, validationLevel, locationTracking, null);
    }

    @Override
    public Result<? extends Model> buildRawModel(
            File pomFile, int validationLevel, boolean locationTracking, TransformerContext context) {
        final ModelBuildingRequest request = new DefaultModelBuildingRequest()
                .setValidationLevel(validationLevel)
                .setLocationTracking(locationTracking)
                .setModelSource(new FileModelSource(pomFile));
        DefaultModelProblemCollector problems = new DefaultModelProblemCollector(new DefaultModelBuildingResult());
        try {
            Model model = readFileModel(request, problems);

            try {
                if (transformer != null && context != null) {
                    transformer.transform(pomFile.toPath(), context, model);
                }
            } catch (TransformerException e) {
                problems.add(
                        new ModelProblemCollectorRequest(Severity.FATAL, ModelProblem.Version.V40).setException(e));
            }

            return newResult(model, problems.getProblems());
        } catch (ModelBuildingException e) {
            return error(problems.getProblems());
        }
    }

    Model readFileModel(ModelBuildingRequest request, DefaultModelProblemCollector problems)
            throws ModelBuildingException {
        ModelSource modelSource = request.getModelSource();
        org.apache.maven.api.model.Model model = cache(
                request.getModelCache(),
                modelSource,
                ModelCacheTag.FILE,
                () -> doReadFileModel(modelSource, request, problems));

        if (modelSource instanceof FileModelSource) {
            if (request.getTransformerContextBuilder() instanceof DefaultTransformerContextBuilder) {
                DefaultTransformerContextBuilder contextBuilder =
                        (DefaultTransformerContextBuilder) request.getTransformerContextBuilder();
                contextBuilder.putSource(getGroupId(model), model.getArtifactId(), (FileModelSource) modelSource);
            }
        }

        return new Model(model);
    }

    @SuppressWarnings("checkstyle:methodlength")
    private org.apache.maven.api.model.Model doReadFileModel(
            ModelSource modelSource, ModelBuildingRequest request, DefaultModelProblemCollector problems)
            throws ModelBuildingException {
        org.apache.maven.api.model.Model model;
        problems.setSource(modelSource.getLocation());
        try {
            boolean strict = request.getValidationLevel() >= ModelBuildingRequest.VALIDATION_LEVEL_MAVEN_2_0;

            Map<String, Object> options = new HashMap<>(3);
            options.put(ModelProcessor.IS_STRICT, strict);
            options.put(ModelProcessor.SOURCE, modelSource);
            options.put(ModelReader.ROOT_DIRECTORY, request.getRootDirectory());

            InputSource source;
            if (request.isLocationTracking()) {
                source = new InputSource(null, modelSource.getLocation());
                options.put(ModelProcessor.INPUT_SOURCE, new org.apache.maven.model.InputSource(source));
            } else {
                source = null;
            }

            try {
                model = modelProcessor
                        .read(modelSource.getInputStream(), options)
                        .getDelegate();
            } catch (ModelParseException e) {
                if (!strict) {
                    throw e;
                }

                options.put(ModelProcessor.IS_STRICT, Boolean.FALSE);

                try {
                    model = modelProcessor
                            .read(modelSource.getInputStream(), options)
                            .getDelegate();
                } catch (ModelParseException ne) {
                    // still unreadable even in non-strict mode, rethrow original error
                    throw e;
                }

                Severity severity = (modelSource instanceof FileModelSource) ? Severity.ERROR : Severity.WARNING;
                problems.add(new ModelProblemCollectorRequest(severity, ModelProblem.Version.V20)
                        .setMessage("Malformed POM " + modelSource.getLocation() + ": " + e.getMessage())
                        .setException(e));
            }

            if (source != null) {
                try {
                    org.apache.maven.api.model.InputLocation loc = model.getLocation("");
                    org.apache.maven.api.model.InputSource v4src = loc != null ? loc.getSource() : null;
                    if (v4src != null) {
                        Field field = InputSource.class.getDeclaredField("modelId");
                        field.setAccessible(true);
                        field.set(v4src, ModelProblemUtils.toId(model));
                    }
                } catch (Throwable t) {
                    // TODO: use a lazy source ?
                    throw new IllegalStateException("Unable to set modelId on InputSource", t);
                }
            }
        } catch (ModelParseException e) {
            problems.add(new ModelProblemCollectorRequest(Severity.FATAL, ModelProblem.Version.BASE)
                    .setMessage("Non-parseable POM " + modelSource.getLocation() + ": " + e.getMessage())
                    .setException(e));
            throw problems.newModelBuildingException();
        } catch (IOException e) {
            String msg = e.getMessage();
            if (msg == null || msg.isEmpty()) {
                // NOTE: There's java.nio.charset.MalformedInputException and sun.io.MalformedInputException
                if (e.getClass().getName().endsWith("MalformedInputException")) {
                    msg = "Some input bytes do not match the file encoding.";
                } else {
                    msg = e.getClass().getSimpleName();
                }
            }
            problems.add(new ModelProblemCollectorRequest(Severity.FATAL, ModelProblem.Version.BASE)
                    .setMessage("Non-readable POM " + modelSource.getLocation() + ": " + msg)
                    .setException(e));
            throw problems.newModelBuildingException();
        }

        if (modelSource instanceof FileModelSource) {
            model = model.withPomFile(((FileModelSource) modelSource).getFile().toPath());
        }

        Model retModel = new Model(model);

        problems.setSource(retModel);

        modelValidator.validateFileModel(retModel, request, problems);

        if (hasFatalErrors(problems)) {
            throw problems.newModelBuildingException();
        }

        return model;
    }

    Model readRawModel(ModelBuildingRequest request, DefaultModelProblemCollector problems)
            throws ModelBuildingException {
        ModelSource modelSource = request.getModelSource();

        ModelData modelData = cache(
                request.getModelCache(),
                modelSource,
                ModelCacheTag.RAW,
                () -> doReadRawModel(modelSource, request, problems));

        return modelData.getModel();
    }

    private ModelData doReadRawModel(
            ModelSource modelSource, ModelBuildingRequest request, DefaultModelProblemCollector problems)
            throws ModelBuildingException {
        Model rawModel;
        if (Features.buildConsumer(request.getUserProperties()) && modelSource instanceof FileModelSource) {
            rawModel = readFileModel(request, problems);
            File pomFile = ((FileModelSource) modelSource).getFile();

            try {
                if (request.getTransformerContextBuilder() != null) {
                    TransformerContext context =
                            request.getTransformerContextBuilder().initialize(request, problems);
                    transformer.transform(pomFile.toPath(), context, rawModel);
                }
            } catch (TransformerException e) {
                problems.add(
                        new ModelProblemCollectorRequest(Severity.FATAL, ModelProblem.Version.V40).setException(e));
            }
        } else if (request.getFileModel() == null) {
            rawModel = readFileModel(request, problems);
        } else {
            rawModel = request.getFileModel().clone();
        }

        modelValidator.validateRawModel(rawModel, request, problems);

        if (hasFatalErrors(problems)) {
            throw problems.newModelBuildingException();
        }

        String groupId = getGroupId(rawModel);
        String artifactId = rawModel.getArtifactId();
        String version = getVersion(rawModel);

        return new ModelData(modelSource, rawModel, groupId, artifactId, version);
    }

    String getGroupId(Model model) {
        return getGroupId(model.getDelegate());
    }

    private String getGroupId(org.apache.maven.api.model.Model model) {
        String groupId = model.getGroupId();
        if (groupId == null && model.getParent() != null) {
            groupId = model.getParent().getGroupId();
        }
        return groupId;
    }

    private String getVersion(Model model) {
        String version = model.getVersion();
        if (version == null && model.getParent() != null) {
            version = model.getParent().getVersion();
        }
        return version;
    }

    private DefaultProfileActivationContext getProfileActivationContext(ModelBuildingRequest request) {
        DefaultProfileActivationContext context = new DefaultProfileActivationContext();

        context.setActiveProfileIds(request.getActiveProfileIds());
        context.setInactiveProfileIds(request.getInactiveProfileIds());
        context.setSystemProperties(request.getSystemProperties());
        // enrich user properties with project packaging
        Properties userProperties = request.getUserProperties();
        if (!userProperties.containsKey(ProfileActivationContext.PROPERTY_NAME_PACKAGING)) {
            userProperties.put(
                    ProfileActivationContext.PROPERTY_NAME_PACKAGING,
                    request.getFileModel().getPackaging());
        }
        context.setUserProperties(userProperties);
        context.setProjectDirectory(
                (request.getPomFile() != null) ? request.getPomFile().getParentFile() : null);

        return context;
    }

    private void configureResolver(
            ModelResolver modelResolver,
            org.apache.maven.api.model.Model model,
            DefaultModelProblemCollector problems,
            boolean replaceRepositories) {
        if (modelResolver != null) {
            for (org.apache.maven.api.model.Repository repository : model.getRepositories()) {
                try {
                    modelResolver.addRepository(repository, replaceRepositories);
                } catch (InvalidRepositoryException e) {
                    problems.add(new ModelProblemCollectorRequest(Severity.ERROR, ModelProblem.Version.BASE)
                            .setMessage("Invalid repository " + repository.getId() + ": " + e.getMessage())
                            .setLocation(new InputLocation(repository.getLocation("")))
                            .setException(e));
                }
            }
        }
    }

    private void checkPluginVersions(
            List<Model> lineage, ModelBuildingRequest request, ModelProblemCollector problems) {
        if (request.getValidationLevel() < ModelBuildingRequest.VALIDATION_LEVEL_MAVEN_2_0) {
            return;
        }

        Map<String, Plugin> plugins = new HashMap<>();
        Map<String, String> versions = new HashMap<>();
        Map<String, String> managedVersions = new HashMap<>();

        for (int i = lineage.size() - 1; i >= 0; i--) {
            Model model = lineage.get(i);
            Build build = model.getBuild();
            if (build != null) {
                for (Plugin plugin : build.getPlugins()) {
                    String key = plugin.getKey();
                    if (versions.get(key) == null) {
                        versions.put(key, plugin.getVersion());
                        plugins.put(key, plugin);
                    }
                }
                PluginManagement mgmt = build.getPluginManagement();
                if (mgmt != null) {
                    for (Plugin plugin : mgmt.getPlugins()) {
                        String key = plugin.getKey();
                        managedVersions.computeIfAbsent(key, k -> plugin.getVersion());
                    }
                }
            }
        }

        for (String key : versions.keySet()) {
            if (versions.get(key) == null && managedVersions.get(key) == null) {
                InputLocation location = plugins.get(key).getLocation("");
                problems.add(new ModelProblemCollectorRequest(Severity.WARNING, ModelProblem.Version.V20)
                        .setMessage("'build.plugins.plugin.version' for " + key + " is missing.")
                        .setLocation(location));
            }
        }
    }

    private Model assembleInheritance(
            List<Model> lineage, ModelBuildingRequest request, ModelProblemCollector problems) {
        org.apache.maven.api.model.Model parent =
                lineage.get(lineage.size() - 1).getDelegate();
        for (int i = lineage.size() - 2; i >= 0; i--) {
            Model child = lineage.get(i);
            parent = inheritanceAssembler.assembleModelInheritance(child.getDelegate(), parent, request, problems);
        }
        return new Model(parent);
    }

    private Map<String, Activation> getProfileActivations(Model model, boolean clone) {
        Map<String, Activation> activations = new HashMap<>();
        for (Profile profile : model.getProfiles()) {
            Activation activation = profile.getActivation();

            if (activation == null) {
                continue;
            }

            if (clone) {
                activation = activation.clone();
            }

            activations.put(profile.getId(), activation);
        }

        return activations;
    }

    private void injectProfileActivations(Model model, Map<String, Activation> activations) {
        for (Profile profile : model.getProfiles()) {
            Activation activation = profile.getActivation();

            if (activation == null) {
                continue;
            }

            // restore activation
            profile.setActivation(activations.get(profile.getId()));
        }
    }

    private Model interpolateModel(Model model, ModelBuildingRequest request, ModelProblemCollector problems) {
        // save profile activations before interpolation, since they are evaluated with limited scope
        Map<String, Activation> originalActivations = getProfileActivations(model, true);

        Model interpolatedModel = new Model(modelInterpolator.interpolateModel(
                model.getDelegate(), model.getProjectDirectoryPath(), request, problems));
        if (interpolatedModel.getParent() != null) {
            StringSearchInterpolator ssi = new StringSearchInterpolator();
            ssi.addValueSource(new MapBasedValueSource(request.getUserProperties()));

            ssi.addValueSource(new MapBasedValueSource(model.getProperties()));

            ssi.addValueSource(new MapBasedValueSource(request.getSystemProperties()));

            try {
                String interpolated =
                        ssi.interpolate(interpolatedModel.getParent().getVersion());
                interpolatedModel.getParent().setVersion(interpolated);
            } catch (Exception e) {
                ModelProblemCollectorRequest mpcr = new ModelProblemCollectorRequest(
                                Severity.ERROR, ModelProblem.Version.BASE)
                        .setMessage("Failed to interpolate field: "
                                + interpolatedModel.getParent().getVersion()
                                + " on class: ")
                        .setException(e);
                problems.add(mpcr);
            }
        }
        interpolatedModel.setPomPath(model.getPomPath());

        // restore profiles with file activation to their value before full interpolation
        injectProfileActivations(model, originalActivations);

        return interpolatedModel;
    }

    private ModelData readParent(
            Model childModel, Source childSource, ModelBuildingRequest request, DefaultModelProblemCollector problems)
            throws ModelBuildingException {
        ModelData parentData = null;

        Parent parent = childModel.getParent();
        if (parent != null) {
            parentData = readParentLocally(childModel, childSource, request, problems);
            if (parentData == null) {
                parentData = readParentExternally(childModel, request, problems);
            }

            Model parentModel = parentData.getModel();
            if (!"pom".equals(parentModel.getPackaging())) {
                problems.add(new ModelProblemCollectorRequest(Severity.ERROR, ModelProblem.Version.BASE)
                        .setMessage("Invalid packaging for parent POM " + ModelProblemUtils.toSourceHint(parentModel)
                                + ", must be \"pom\" but is \"" + parentModel.getPackaging() + "\"")
                        .setLocation(parentModel.getLocation("packaging")));
            }
        }

        return parentData;
    }

    private ModelData readParentLocally(
            Model childModel, Source childSource, ModelBuildingRequest request, DefaultModelProblemCollector problems)
            throws ModelBuildingException {
        final Parent parent = childModel.getParent();
        final ModelSource2 candidateSource;
        final Model candidateModel;
        final WorkspaceModelResolver resolver = request.getWorkspaceModelResolver();
        if (resolver == null) {
            candidateSource = getParentPomFile(childModel, childSource);

            if (candidateSource == null) {
                return null;
            }

            ModelBuildingRequest candidateBuildRequest =
                    new DefaultModelBuildingRequest(request).setModelSource(candidateSource);

            candidateModel = readRawModel(candidateBuildRequest, problems);
        } else {
            try {
                candidateModel =
                        resolver.resolveRawModel(parent.getGroupId(), parent.getArtifactId(), parent.getVersion());
            } catch (UnresolvableModelException e) {
                problems.add(new ModelProblemCollectorRequest(Severity.FATAL, ModelProblem.Version.BASE) //
                        .setMessage(e.getMessage())
                        .setLocation(parent.getLocation(""))
                        .setException(e));
                throw problems.newModelBuildingException();
            }
            if (candidateModel == null) {
                return null;
            }
            candidateSource = new FileModelSource(candidateModel.getPomPath());
        }

        //
        // TODO jvz Why isn't all this checking the job of the duty of the workspace resolver, we know that we
        // have a model that is suitable, yet more checks are done here and the one for the version is problematic
        // before because with parents as ranges it will never work in this scenario.
        //

        String groupId = getGroupId(candidateModel);
        String artifactId = candidateModel.getArtifactId();

        if (groupId == null
                || !groupId.equals(parent.getGroupId())
                || artifactId == null
                || !artifactId.equals(parent.getArtifactId())) {
            StringBuilder buffer = new StringBuilder(256);
            buffer.append("'parent.relativePath'");
            if (childModel != problems.getRootModel()) {
                buffer.append(" of POM ").append(ModelProblemUtils.toSourceHint(childModel));
            }
            buffer.append(" points at ").append(groupId).append(':').append(artifactId);
            buffer.append(" instead of ").append(parent.getGroupId()).append(':');
            buffer.append(parent.getArtifactId()).append(", please verify your project structure");

            problems.setSource(childModel);
            problems.add(new ModelProblemCollectorRequest(Severity.WARNING, ModelProblem.Version.BASE)
                    .setMessage(buffer.toString())
                    .setLocation(parent.getLocation("")));
            return null;
        }

        String version = getVersion(candidateModel);
        if (version != null && parent.getVersion() != null && !version.equals(parent.getVersion())) {
            try {
                VersionRange parentRange = versionParser.parseVersionRange(parent.getVersion());
                if (!parentRange.contains(versionParser.parseVersion(version))) {
                    // version skew drop back to resolution from the repository
                    return null;
                }

                // Validate versions aren't inherited when using parent ranges the same way as when read externally.
                String rawChildModelVersion = childModel.getVersion();

                if (rawChildModelVersion == null) {
                    // Message below is checked for in the MNG-2199 core IT.
                    problems.add(new ModelProblemCollectorRequest(Severity.FATAL, ModelProblem.Version.V31)
                            .setMessage("Version must be a constant")
                            .setLocation(childModel.getLocation("")));

                } else {
                    if (rawChildVersionReferencesParent(rawChildModelVersion)) {
                        // Message below is checked for in the MNG-2199 core IT.
                        problems.add(new ModelProblemCollectorRequest(Severity.FATAL, ModelProblem.Version.V31)
                                .setMessage("Version must be a constant")
                                .setLocation(childModel.getLocation("version")));
                    }
                }

                // MNG-2199: What else to check here ?
            } catch (VersionParserException e) {
                // invalid version range, so drop back to resolution from the repository
                return null;
            }
        }

        //
        // Here we just need to know that a version is fine to use but this validation we can do in our workspace
        // resolver.
        //

        /*
         * if ( version == null || !version.equals( parent.getVersion() ) ) { return null; }
         */

        return new ModelData(candidateSource, candidateModel, groupId, artifactId, version);
    }

    private boolean rawChildVersionReferencesParent(String rawChildModelVersion) {
        return rawChildModelVersion.equals("${pom.version}")
                || rawChildModelVersion.equals("${project.version}")
                || rawChildModelVersion.equals("${pom.parent.version}")
                || rawChildModelVersion.equals("${project.parent.version}");
    }

    private ModelSource2 getParentPomFile(Model childModel, Source source) {
        if (!(source instanceof ModelSource2)) {
            return null;
        }

        String parentPath = childModel.getParent().getRelativePath();

        if (parentPath == null || parentPath.isEmpty()) {
            return null;
        }

        if (source instanceof ModelSource3) {
            return ((ModelSource3) source).getRelatedSource(modelProcessor, parentPath);
        } else {
            return ((ModelSource2) source).getRelatedSource(parentPath);
        }
    }

    private ModelData readParentExternally(
            Model childModel, ModelBuildingRequest request, DefaultModelProblemCollector problems)
            throws ModelBuildingException {
        problems.setSource(childModel);

        Parent parent = childModel.getParent();

        String groupId = parent.getGroupId();
        String artifactId = parent.getArtifactId();
        String version = parent.getVersion();

        ModelResolver modelResolver = request.getModelResolver();
        Objects.requireNonNull(
                modelResolver,
                String.format(
                        "request.modelResolver cannot be null (parent POM %s and POM %s)",
                        ModelProblemUtils.toId(groupId, artifactId, version),
                        ModelProblemUtils.toSourceHint(childModel)));

        ModelSource modelSource;
        try {
            modelSource = modelResolver.resolveModel(parent);
        } catch (UnresolvableModelException e) {
            // Message below is checked for in the MNG-2199 core IT.
            StringBuilder buffer = new StringBuilder(256);
            buffer.append("Non-resolvable parent POM");
            if (!containsCoordinates(e.getMessage(), groupId, artifactId, version)) {
                buffer.append(' ').append(ModelProblemUtils.toId(groupId, artifactId, version));
            }
            if (childModel != problems.getRootModel()) {
                buffer.append(" for ").append(ModelProblemUtils.toId(childModel));
            }
            buffer.append(": ").append(e.getMessage());
<<<<<<< HEAD
            if (childModel.getProjectDirectory() != null) {
                if (parent.getRelativePath() == null || parent.getRelativePath().isEmpty()) {
=======
            if (childModel.getProjectDirectoryPath() != null) {
                if (parent.getRelativePath() == null || parent.getRelativePath().length() <= 0) {
>>>>>>> cf438ca6
                    buffer.append(" and 'parent.relativePath' points at no local POM");
                } else {
                    buffer.append(" and 'parent.relativePath' points at wrong local POM");
                }
            }

            problems.add(new ModelProblemCollectorRequest(Severity.FATAL, ModelProblem.Version.BASE)
                    .setMessage(buffer.toString())
                    .setLocation(parent.getLocation(""))
                    .setException(e));
            throw problems.newModelBuildingException();
        }

        int validationLevel = Math.min(request.getValidationLevel(), ModelBuildingRequest.VALIDATION_LEVEL_MAVEN_2_0);
        ModelBuildingRequest lenientRequest = new DefaultModelBuildingRequest(request)
                .setValidationLevel(validationLevel)
                .setFileModel(null)
                .setModelSource(modelSource);

        Model parentModel = readRawModel(lenientRequest, problems);

        if (!parent.getVersion().equals(version)) {
            String rawChildModelVersion = childModel.getVersion();

            if (rawChildModelVersion == null) {
                // Message below is checked for in the MNG-2199 core IT.
                problems.add(new ModelProblemCollectorRequest(Severity.FATAL, ModelProblem.Version.V31)
                        .setMessage("Version must be a constant")
                        .setLocation(childModel.getLocation("")));

            } else {
                if (rawChildVersionReferencesParent(rawChildModelVersion)) {
                    // Message below is checked for in the MNG-2199 core IT.
                    problems.add(new ModelProblemCollectorRequest(Severity.FATAL, ModelProblem.Version.V31)
                            .setMessage("Version must be a constant")
                            .setLocation(childModel.getLocation("version")));
                }
            }

            // MNG-2199: What else to check here ?
        }

        return new ModelData(
                modelSource, parentModel, parent.getGroupId(), parent.getArtifactId(), parent.getVersion());
    }

    private Model getSuperModel(String modelVersion) {
        return superPomProvider.getSuperModel(modelVersion);
    }

    private void importDependencyManagement(
            Model model,
            ModelBuildingRequest request,
            DefaultModelProblemCollector problems,
            Collection<String> importIds) {
        DependencyManagement depMgmt = model.getDependencyManagement();

        if (depMgmt == null) {
            return;
        }

        String importing = model.getGroupId() + ':' + model.getArtifactId() + ':' + model.getVersion();

        importIds.add(importing);

        List<org.apache.maven.api.model.DependencyManagement> importMgmts = null;

        for (Iterator<Dependency> it = depMgmt.getDependencies().iterator(); it.hasNext(); ) {
            Dependency dependency = it.next();

            if (!("pom".equals(dependency.getType()) && "import".equals(dependency.getScope()))
                    || "bom".equals(dependency.getType())) {
                continue;
            }

            it.remove();

            DependencyManagement importMgmt = loadDependencyManagement(model, request, problems, dependency, importIds);

            if (importMgmt != null) {
                if (importMgmts == null) {
                    importMgmts = new ArrayList<>();
                }

                importMgmts.add(importMgmt.getDelegate());
            }
        }

        importIds.remove(importing);

        model.update(
                dependencyManagementImporter.importManagement(model.getDelegate(), importMgmts, request, problems));
    }

    private DependencyManagement loadDependencyManagement(
            Model model,
            ModelBuildingRequest request,
            DefaultModelProblemCollector problems,
            Dependency dependency,
            Collection<String> importIds) {
        String groupId = dependency.getGroupId();
        String artifactId = dependency.getArtifactId();
        String version = dependency.getVersion();

        if (groupId == null || groupId.isEmpty()) {
            problems.add(new ModelProblemCollectorRequest(Severity.ERROR, ModelProblem.Version.BASE)
                    .setMessage("'dependencyManagement.dependencies.dependency.groupId' for "
                            + dependency.getManagementKey() + " is missing.")
                    .setLocation(dependency.getLocation("")));
            return null;
        }
        if (artifactId == null || artifactId.isEmpty()) {
            problems.add(new ModelProblemCollectorRequest(Severity.ERROR, ModelProblem.Version.BASE)
                    .setMessage("'dependencyManagement.dependencies.dependency.artifactId' for "
                            + dependency.getManagementKey() + " is missing.")
                    .setLocation(dependency.getLocation("")));
            return null;
        }
        if (version == null || version.isEmpty()) {
            problems.add(new ModelProblemCollectorRequest(Severity.ERROR, ModelProblem.Version.BASE)
                    .setMessage("'dependencyManagement.dependencies.dependency.version' for "
                            + dependency.getManagementKey() + " is missing.")
                    .setLocation(dependency.getLocation("")));
            return null;
        }

        String imported = groupId + ':' + artifactId + ':' + version;

        if (importIds.contains(imported)) {
            StringBuilder message =
                    new StringBuilder("The dependencies of type=pom and with scope=import form a cycle: ");
            for (String modelId : importIds) {
                message.append(modelId).append(" -> ");
            }
            message.append(imported);
            problems.add(new ModelProblemCollectorRequest(Severity.ERROR, ModelProblem.Version.BASE)
                    .setMessage(message.toString()));

            return null;
        }

        org.apache.maven.api.model.DependencyManagement importMgmt = cache(
                request.getModelCache(),
                groupId,
                artifactId,
                version,
                ModelCacheTag.IMPORT,
                () -> doLoadDependencyManagement(
                        model, request, problems, dependency, groupId, artifactId, version, importIds));

        // [MNG-5600] Dependency management import should support exclusions.
        List<Exclusion> exclusions = dependency.getDelegate().getExclusions();
        if (importMgmt != null && !exclusions.isEmpty()) {
            // Dependency excluded from import.
            List<org.apache.maven.api.model.Dependency> dependencies = importMgmt.getDependencies().stream()
                    .filter(candidate -> exclusions.stream().noneMatch(exclusion -> match(exclusion, candidate)))
                    .map(candidate -> candidate.withExclusions(exclusions))
                    .collect(Collectors.toList());
            importMgmt = importMgmt.withDependencies(dependencies);
        }

        return importMgmt != null ? new DependencyManagement(importMgmt) : null;
    }

    private boolean match(Exclusion exclusion, org.apache.maven.api.model.Dependency candidate) {
        return match(exclusion.getGroupId(), candidate.getGroupId())
                && match(exclusion.getArtifactId(), candidate.getArtifactId());
    }

    private boolean match(String match, String text) {
        return match.equals("*") || match.equals(text);
    }

    @SuppressWarnings("checkstyle:parameternumber")
    private org.apache.maven.api.model.DependencyManagement doLoadDependencyManagement(
            Model model,
            ModelBuildingRequest request,
            DefaultModelProblemCollector problems,
            Dependency dependency,
            String groupId,
            String artifactId,
            String version,
            Collection<String> importIds) {
        DependencyManagement importMgmt;
        final WorkspaceModelResolver workspaceResolver = request.getWorkspaceModelResolver();
        final ModelResolver modelResolver = request.getModelResolver();
        if (workspaceResolver == null && modelResolver == null) {
            throw new NullPointerException(String.format(
                    "request.workspaceModelResolver and request.modelResolver cannot be null (parent POM %s and POM %s)",
                    ModelProblemUtils.toId(groupId, artifactId, version), ModelProblemUtils.toSourceHint(model)));
        }

        Model importModel = null;
        if (workspaceResolver != null) {
            try {
                importModel = workspaceResolver.resolveEffectiveModel(groupId, artifactId, version);
            } catch (UnresolvableModelException e) {
                problems.add(new ModelProblemCollectorRequest(Severity.FATAL, ModelProblem.Version.BASE)
                        .setMessage(e.getMessage())
                        .setException(e));
                return null;
            }
        }

        // no workspace resolver or workspace resolver returned null (i.e. model not in workspace)
        if (importModel == null) {
            final ModelSource importSource;
            try {
                importSource = modelResolver.resolveModel(dependency);
            } catch (UnresolvableModelException e) {
                StringBuilder buffer = new StringBuilder(256);
                buffer.append("Non-resolvable import POM");
                if (!containsCoordinates(e.getMessage(), groupId, artifactId, version)) {
                    buffer.append(' ').append(ModelProblemUtils.toId(groupId, artifactId, version));
                }
                buffer.append(": ").append(e.getMessage());

                problems.add(new ModelProblemCollectorRequest(Severity.ERROR, ModelProblem.Version.BASE)
                        .setMessage(buffer.toString())
                        .setLocation(dependency.getLocation(""))
                        .setException(e));
                return null;
            }

            final ModelBuildingResult importResult;
            try {
                ModelBuildingRequest importRequest = new DefaultModelBuildingRequest();
                importRequest.setValidationLevel(ModelBuildingRequest.VALIDATION_LEVEL_MINIMAL);
                importRequest.setModelCache(request.getModelCache());
                importRequest.setSystemProperties(request.getSystemProperties());
                importRequest.setUserProperties(request.getUserProperties());
                importRequest.setLocationTracking(request.isLocationTracking());

                importRequest.setModelSource(importSource);
                importRequest.setModelResolver(modelResolver.newCopy());

                importResult = build(importRequest, importIds);
            } catch (ModelBuildingException e) {
                problems.addAll(e.getProblems());
                return null;
            }

            problems.addAll(importResult.getProblems());

            importModel = importResult.getEffectiveModel();
        }

        importMgmt = importModel.getDependencyManagement();

        if (importMgmt == null) {
            importMgmt = new DependencyManagement();
        }
        return importMgmt.getDelegate();
    }

    private static <T> T cache(
            ModelCache cache,
            String groupId,
            String artifactId,
            String version,
            ModelCacheTag<T> tag,
            Callable<T> supplier) {
        Supplier<T> s = asSupplier(supplier);
        if (cache == null) {
            return s.get();
        } else {
            return cache.computeIfAbsent(groupId, artifactId, version, tag.getName(), s);
        }
    }

    private static <T> T cache(ModelCache cache, Source source, ModelCacheTag<T> tag, Callable<T> supplier) {
        Supplier<T> s = asSupplier(supplier);
        if (cache == null) {
            return s.get();
        } else {
            return cache.computeIfAbsent(source, tag.getName(), s);
        }
    }

    private static <T> Supplier<T> asSupplier(Callable<T> supplier) {
        return () -> {
            try {
                return supplier.call();
            } catch (Exception e) {
                uncheckedThrow(e);
                return null;
            }
        };
    }

    static <T extends Throwable> void uncheckedThrow(Throwable t) throws T {
        throw (T) t; // rely on vacuous cast
    }

    private void fireEvent(
            Model model,
            ModelBuildingRequest request,
            ModelProblemCollector problems,
            ModelBuildingEventCatapult catapult) {
        ModelBuildingListener listener = request.getModelBuildingListener();

        if (listener != null) {
            ModelBuildingEvent event = new DefaultModelBuildingEvent(model, request, problems);

            catapult.fire(listener, event);
        }
    }

    private boolean containsCoordinates(String message, String groupId, String artifactId, String version) {
        return message != null
                && (groupId == null || message.contains(groupId))
                && (artifactId == null || message.contains(artifactId))
                && (version == null || message.contains(version));
    }

    protected boolean hasModelErrors(ModelProblemCollectorExt problems) {
        if (problems instanceof DefaultModelProblemCollector) {
            return ((DefaultModelProblemCollector) problems).hasErrors();
        } else {
            // the default execution path only knows the DefaultModelProblemCollector,
            // only reason it's not in signature is because it's package private
            throw new IllegalStateException();
        }
    }

    protected boolean hasFatalErrors(ModelProblemCollectorExt problems) {
        if (problems instanceof DefaultModelProblemCollector) {
            return ((DefaultModelProblemCollector) problems).hasFatalErrors();
        } else {
            // the default execution path only knows the DefaultModelProblemCollector,
            // only reason it's not in signature is because it's package private
            throw new IllegalStateException();
        }
    }

    ModelProcessor getModelProcessor() {
        return modelProcessor;
    }
}<|MERGE_RESOLUTION|>--- conflicted
+++ resolved
@@ -1604,13 +1604,8 @@
                 buffer.append(" for ").append(ModelProblemUtils.toId(childModel));
             }
             buffer.append(": ").append(e.getMessage());
-<<<<<<< HEAD
-            if (childModel.getProjectDirectory() != null) {
+            if (childModel.getProjectDirectoryPath() != null) {
                 if (parent.getRelativePath() == null || parent.getRelativePath().isEmpty()) {
-=======
-            if (childModel.getProjectDirectoryPath() != null) {
-                if (parent.getRelativePath() == null || parent.getRelativePath().length() <= 0) {
->>>>>>> cf438ca6
                     buffer.append(" and 'parent.relativePath' points at no local POM");
                 } else {
                     buffer.append(" and 'parent.relativePath' points at wrong local POM");
