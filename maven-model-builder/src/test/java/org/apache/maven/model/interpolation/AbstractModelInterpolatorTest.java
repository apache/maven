--- conflicted
+++ resolved
@@ -212,19 +212,9 @@
     @Test
     public void shouldInterpolateDependencyVersionToSetSameAsProjectVersion() throws Exception
     {
-<<<<<<< HEAD
         Model model = Model.newBuilder().version(  "3.8.1" )
-                .dependencies( Collections.singletonList( Dependency.newBuilder().version( "${version}" ).build() ) )
-                .build();
-=======
-        Model model = new Model();
-        model.setVersion( "3.8.1" );
-
-        Dependency dep = new Dependency();
-        dep.setVersion( "${project.version}" );
-
-        model.addDependency( dep );
->>>>>>> d82ab09a
+                .dependencies( Collections.singletonList( Dependency.newBuilder().version( "${project.version}" ).build() ) )
+                .build();
 
         ModelInterpolator interpolator = createInterpolator();
 
@@ -271,21 +261,10 @@
     @Test
     public void testTwoReferences() throws Exception
     {
-<<<<<<< HEAD
         Model model = Model.newBuilder().version(  "3.8.1" ).artifactId( "foo" )
                 .dependencies( Collections.singletonList(
-                        Dependency.newBuilder().version( "${artifactId}-${version}" ).build() ) )
-                .build();
-=======
-        Model model = new Model();
-        model.setVersion( "3.8.1" );
-        model.setArtifactId( "foo" );
-
-        Dependency dep = new Dependency();
-        dep.setVersion( "${project.artifactId}-${project.version}" );
-
-        model.addDependency( dep );
->>>>>>> d82ab09a
+                        Dependency.newBuilder().version( "${project.artifactId}-${project.version}" ).build() ) )
+                .build();
 
         ModelInterpolator interpolator = createInterpolator();
 
@@ -392,29 +371,14 @@
     @Test
     public void shouldInterpolateSourceDirectoryReferencedFromResourceDirectoryCorrectly() throws Exception
     {
-<<<<<<< HEAD
         Model model = Model.newBuilder()
                 .build( Build.newBuilder()
                         .sourceDirectory( "correct" )
                         .resources( Arrays.asList(
-                                Resource.newBuilder().directory( "${project.build.sourceDirectory}" ).build(),
-                                Resource.newBuilder().directory( "${build.sourceDirectory}" ).build()
+                                Resource.newBuilder().directory( "${project.build.sourceDirectory}" ).build()
                         ) )
                         .build() )
                 .build();
-=======
-        Model model = new Model();
-
-        Build build = new Build();
-        build.setSourceDirectory( "correct" );
-
-        Resource res = new Resource();
-        res.setDirectory( "${project.build.sourceDirectory}" );
-
-        build.addResource( res );
-
-        model.setBuild( build );
->>>>>>> d82ab09a
 
         ModelInterpolator interpolator = createInterpolator();
 
@@ -426,12 +390,7 @@
         List<Resource> outResources = out.getBuild().getResources();
         Iterator<Resource> resIt = outResources.iterator();
 
-<<<<<<< HEAD
         assertEquals( model.getBuild().getSourceDirectory(), resIt.next().getDirectory() );
-        assertEquals( model.getBuild().getSourceDirectory(), resIt.next().getDirectory() );
-=======
-        assertEquals( build.getSourceDirectory(), resIt.next().getDirectory() );
->>>>>>> d82ab09a
     }
 
     @Test
