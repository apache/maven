--- conflicted
+++ resolved
@@ -66,10 +66,6 @@
             parser.setInput(is, encoding);
 
             final XmlNodeImpl node = build(parser, trim);
-<<<<<<< HEAD
-
-=======
->>>>>>> f7d3e30d
             return node;
         }
     }
