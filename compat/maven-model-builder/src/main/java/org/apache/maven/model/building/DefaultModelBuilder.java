--- conflicted
+++ resolved
@@ -555,18 +555,6 @@
         return result;
     }
 
-<<<<<<< HEAD
-    private DefaultModelBuildingResult asDefaultModelBuildingResult(ModelBuildingResult phaseOneResult) {
-        if (phaseOneResult instanceof DefaultModelBuildingResult defaultModelBuildingResult) {
-            return defaultModelBuildingResult;
-        } else {
-            return new DefaultModelBuildingResult(phaseOneResult);
-        }
-    }
-
-    @Deprecated
-=======
->>>>>>> 5cef91e4
     @Override
     public Result<? extends Model> buildRawModel(File pomFile, int validationLevel, boolean locationTracking) {
         final ModelBuildingRequest request = new DefaultModelBuildingRequest()
@@ -584,20 +572,6 @@
     private Model readModel(
             ModelSource modelSource, File pomFile, ModelBuildingRequest request, DefaultModelProblemCollector problems)
             throws ModelBuildingException {
-<<<<<<< HEAD
-        ModelSource modelSource = request.getModelSource();
-        org.apache.maven.api.model.Model model = cache(
-                request.getModelCache(),
-                modelSource,
-                ModelCacheTag.FILE,
-                () -> doReadFileModel(modelSource, request, problems));
-
-        if (modelSource instanceof FileModelSource fileModelSource) {
-            if (request.getTransformerContextBuilder()
-                    instanceof DefaultTransformerContextBuilder defaultTransformerContextBuilder) {
-                DefaultTransformerContextBuilder contextBuilder = defaultTransformerContextBuilder;
-                contextBuilder.putSource(getGroupId(model), model.getArtifactId(), fileModelSource);
-=======
         Model model;
 
         if (modelSource == null) {
@@ -605,7 +579,6 @@
                 modelSource = new FileModelSource(pomFile);
             } else {
                 throw new NullPointerException("neither pomFile nor modelSource can be null");
->>>>>>> 5cef91e4
             }
         }
 
@@ -671,17 +644,7 @@
             throw problems.newModelBuildingException();
         }
 
-<<<<<<< HEAD
-        if (modelSource instanceof FileModelSource fileModelSource) {
-            model = model.withPomFile(fileModelSource.getPath());
-        }
-
-        Model retModel = new Model(model);
-
-        problems.setSource(retModel);
-=======
         model.setPomFile(pomFile);
->>>>>>> 5cef91e4
 
         problems.setSource(model);
         modelValidator.validateRawModel(model, request, problems);
@@ -693,84 +656,7 @@
         return model;
     }
 
-<<<<<<< HEAD
-    Model readRawModel(ModelBuildingRequest request, DefaultModelProblemCollector problems)
-            throws ModelBuildingException {
-        ModelSource modelSource = request.getModelSource();
-
-        ModelData modelData = cache(
-                request.getModelCache(),
-                modelSource,
-                ModelCacheTag.RAW,
-                () -> doReadRawModel(modelSource, request, problems));
-
-        return modelData.getModel();
-    }
-
-    private ModelData doReadRawModel(
-            ModelSource modelSource, ModelBuildingRequest request, DefaultModelProblemCollector problems)
-            throws ModelBuildingException {
-        Model rawModel;
-        if (modelSource instanceof FileModelSource fileModelSource) {
-            rawModel = readFileModel(request, problems);
-
-            if (!MODEL_VERSION_4_0_0.equals(rawModel.getModelVersion())) {
-                File pomFile = fileModelSource.getFile();
-
-                try {
-                    if (request.getTransformerContextBuilder() != null) {
-                        TransformerContext context =
-                                request.getTransformerContextBuilder().initialize(request, problems);
-                        transformer.transform(pomFile.toPath(), context, rawModel);
-                    }
-                } catch (TransformerException e) {
-                    problems.add(
-                            new ModelProblemCollectorRequest(Severity.FATAL, ModelProblem.Version.V40).setException(e));
-                }
-            }
-        } else if (request.getFileModel() == null) {
-            rawModel = readFileModel(request, problems);
-        } else {
-            rawModel = request.getFileModel().clone();
-        }
-
-        modelValidator.validateRawModel(rawModel, request, problems);
-
-        if (hasFatalErrors(problems)) {
-            throw problems.newModelBuildingException();
-        }
-
-        String groupId = getGroupId(rawModel);
-        String artifactId = rawModel.getArtifactId();
-        String version = getVersion(rawModel);
-
-        return new ModelData(modelSource, rawModel, groupId, artifactId, version);
-    }
-
-    String getGroupId(Model model) {
-        return getGroupId(model.getDelegate());
-    }
-
-    private String getGroupId(org.apache.maven.api.model.Model model) {
-        String groupId = model.getGroupId();
-        if (groupId == null && model.getParent() != null) {
-            groupId = model.getParent().getGroupId();
-        }
-        return groupId;
-    }
-
-    private String getVersion(Model model) {
-        String version = model.getVersion();
-        if (version == null && model.getParent() != null) {
-            version = model.getParent().getVersion();
-        }
-        return version;
-    }
-
-    private DefaultProfileActivationContext getProfileActivationContext(ModelBuildingRequest request) {
-=======
     private DefaultProfileActivationContext getProfileActivationContext(ModelBuildingRequest request, Model rawModel) {
->>>>>>> 5cef91e4
         DefaultProfileActivationContext context = new DefaultProfileActivationContext();
 
         context.setActiveProfileIds(request.getActiveProfileIds());
@@ -996,8 +882,8 @@
             }
 
             File pomFile = null;
-            if (candidateSource instanceof FileModelSource) {
-                pomFile = ((FileModelSource) candidateSource).getPomFile();
+            if (candidateSource instanceof FileModelSource source) {
+                pomFile = source.getPomFile();
             }
 
             candidateModel = readModel(candidateSource, pomFile, request, problems);
@@ -1121,15 +1007,8 @@
             parentPath = "../pom.xml";
         }
 
-<<<<<<< HEAD
-        if (source instanceof ModelSource3 modelSource3) {
-            return modelSource3.getRelatedSource(modelProcessor, parentPath);
-        } else {
-            return ((ModelSource2) source).getRelatedSource(parentPath);
-=======
         if (parentPath.length() <= 0) {
             return null;
->>>>>>> 5cef91e4
         }
 
         return ((ModelSource2) source).getRelatedSource(parentPath);
@@ -1368,17 +1247,8 @@
 
                 importMgmt = importModel.getDependencyManagement();
 
-<<<<<<< HEAD
-            if (importSource instanceof FileModelSource fileModelSource && request.getRootDirectory() != null) {
-                Path sourcePath = fileModelSource.getPath();
-                if (sourcePath.startsWith(request.getRootDirectory())) {
-                    problems.add(new ModelProblemCollectorRequest(Severity.WARNING, ModelProblem.Version.BASE)
-                            .setMessage("BOM imports from within reactor should be avoided")
-                            .setLocation(dependency.getLocation("")));
-=======
                 if (importMgmt == null) {
                     importMgmt = new DependencyManagement();
->>>>>>> 5cef91e4
                 }
 
                 putCache(request.getModelCache(), groupId, artifactId, version, ModelCacheTag.IMPORT, importMgmt);
@@ -1437,8 +1307,8 @@
     }
 
     protected boolean hasModelErrors(ModelProblemCollectorExt problems) {
-        if (problems instanceof DefaultModelProblemCollector defaultModelProblemCollector) {
-            return defaultModelProblemCollector.hasErrors();
+        if (problems instanceof DefaultModelProblemCollector collector) {
+            return collector.hasErrors();
         } else {
             // the default execution path only knows the DefaultModelProblemCollector,
             // only reason it's not in signature is because it's package private
@@ -1447,8 +1317,8 @@
     }
 
     protected boolean hasFatalErrors(ModelProblemCollectorExt problems) {
-        if (problems instanceof DefaultModelProblemCollector defaultModelProblemCollector) {
-            return defaultModelProblemCollector.hasFatalErrors();
+        if (problems instanceof DefaultModelProblemCollector collector) {
+            return collector.hasFatalErrors();
         } else {
             // the default execution path only knows the DefaultModelProblemCollector,
             // only reason it's not in signature is because it's package private
