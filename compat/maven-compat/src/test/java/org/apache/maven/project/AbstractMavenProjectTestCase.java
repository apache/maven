--- conflicted
+++ resolved
@@ -134,17 +134,10 @@
             return projectBuilder.build(pom, configuration).getProject();
         } catch (Exception e) {
             Throwable cause = e.getCause();
-<<<<<<< HEAD
             if (cause instanceof ModelBuildingException modelBuildingException) {
-                String message = "In: " + pom + "\n\n";
+                StringBuilder message = new StringBuilder("In: " + pom + "\n\n");
                 for (ModelProblem problem : modelBuildingException.getProblems()) {
-                    message += problem + "\n";
-=======
-            if (cause instanceof ModelBuildingException) {
-                StringBuilder message = new StringBuilder("In: " + pom + "\n\n");
-                for (ModelProblem problem : ((ModelBuildingException) cause).getProblems()) {
                     message.append(problem).append("\n");
->>>>>>> 7546361a
                 }
                 System.out.println(message);
                 fail(message.toString());
