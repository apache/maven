--- conflicted
+++ resolved
@@ -68,30 +68,18 @@
         runWithLineEndings("\r\n", "crlf");
     }
 
-<<<<<<< HEAD
-    protected void runWithLineEndings(String lineEndings) throws Exception {
-        Path baseDir = extractResources("mng-6255");
+    protected void runWithLineEndings(String lineEndings, String test) throws Exception {
+        Path baseDir = extractResources("/mng-6255");
         Path mvnDir = baseDir.resolve(".mvn");
-=======
-    protected void runWithLineEndings(String lineEndings, String test) throws Exception {
-        File baseDir = extractResources("/mng-6255");
-        File mvnDir = new File(baseDir, ".mvn");
->>>>>>> 10f9c297
 
         Path jvmConfig = mvnDir.resolve("jvm.config");
         createJvmConfigFile(jvmConfig, lineEndings, "-Djvm.config=ok", "-Xms256m", "-Xmx512m");
 
-<<<<<<< HEAD
         Verifier verifier = newVerifier(baseDir);
-        verifier.addCliArgument(
-                "-Dexpression.outputFile=" + baseDir.resolve("expression.properties"));
-=======
-        Verifier verifier = newVerifier(baseDir.getAbsolutePath());
         // Use different log file for each test to avoid overwriting
         verifier.setLogFileName("log-" + test + ".txt");
         verifier.addCliArgument(
-                "-Dexpression.outputFile=" + new File(baseDir, "expression-" + test + ".properties").getAbsolutePath());
->>>>>>> 10f9c297
+                "-Dexpression.outputFile=" + baseDir.resolve("expression-" + test + ".properties"));
         verifier.setForkJvm(true); // custom .mvn/jvm.config
         verifier.addCliArgument("validate");
         verifier.execute();
