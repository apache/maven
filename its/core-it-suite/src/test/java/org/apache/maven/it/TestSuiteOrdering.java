--- conflicted
+++ resolved
@@ -101,11 +101,8 @@
          * the tests are to finishing. Newer tests are also more likely to fail, so this is
          * a fail fast technique as well.
          */
-<<<<<<< HEAD
+        suite.addTestSuite(MavenITmng8648ProjectStartedEventsTest.class);
         suite.addTestSuite(MavenITmng8645ConsumerPomDependencyManagementTest.class);
-=======
-        suite.addTestSuite(MavenITmng8648ProjectStartedEventsTest.class);
->>>>>>> 5603b7b2
         suite.addTestSuite(MavenITmng8594AtFileTest.class);
         suite.addTestSuite(MavenITmng8561SourceRootTest.class);
         suite.addTestSuite(MavenITmng8523ModelPropertiesTest.class);
