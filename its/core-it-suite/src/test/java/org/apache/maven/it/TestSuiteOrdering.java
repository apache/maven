--- conflicted
+++ resolved
@@ -101,12 +101,9 @@
          * the tests are to finishing. Newer tests are also more likely to fail, so this is
          * a fail fast technique as well.
          */
-<<<<<<< HEAD
         suite.addTestSuite(MavenITmng5668AfterPhaseExecutionTest.class);
-=======
         suite.addTestSuite(MavenITmng8648ProjectStartedEventsTest.class);
         suite.addTestSuite(MavenITmng8645ConsumerPomDependencyManagementTest.class);
->>>>>>> 1cc739ab
         suite.addTestSuite(MavenITmng8594AtFileTest.class);
         suite.addTestSuite(MavenITmng8561SourceRootTest.class);
         suite.addTestSuite(MavenITmng8523ModelPropertiesTest.class);
