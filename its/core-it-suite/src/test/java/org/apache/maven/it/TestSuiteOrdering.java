--- conflicted
+++ resolved
@@ -103,11 +103,8 @@
          * the tests are to finishing. Newer tests are also more likely to fail, so this is
          * a fail fast technique as well.
          */
-<<<<<<< HEAD
         suite.addTestSuite(MavenITgh2576ItrNotHonoredTest.class);
-=======
         suite.addTestSuite(MavenITgh11356InvalidTransitiveRepositoryTest.class);
->>>>>>> d00927a3
         suite.addTestSuite(MavenITgh11280DuplicateDependencyConsumerPomTest.class);
         suite.addTestSuite(MavenITgh11162ConsumerPomScopesTest.class);
         suite.addTestSuite(MavenITgh11181CoreExtensionsMetaVersionsTest.class);
