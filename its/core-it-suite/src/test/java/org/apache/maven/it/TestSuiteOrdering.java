/*
 * Licensed to the Apache Software Foundation (ASF) under one
 * or more contributor license agreements.  See the NOTICE file
 * distributed with this work for additional information
 * regarding copyright ownership.  The ASF licenses this file
 * to you under the Apache License, Version 2.0 (the
 * "License"); you may not use this file except in compliance
 * with the License.  You may obtain a copy of the License at
 *
 *   http://www.apache.org/licenses/LICENSE-2.0
 *
 * Unless required by applicable law or agreed to in writing,
 * software distributed under the License is distributed on an
 * "AS IS" BASIS, WITHOUT WARRANTIES OR CONDITIONS OF ANY
 * KIND, either express or implied.  See the License for the
 * specific language governing permissions and limitations
 * under the License.
 */
package org.apache.maven.it;

import java.io.PrintStream;
import java.nio.file.Files;
import java.nio.file.Paths;
import java.util.Comparator;
import java.util.regex.Matcher;
import java.util.regex.Pattern;
import org.junit.jupiter.api.ClassDescriptor;
import org.junit.jupiter.api.ClassOrderer;
import org.junit.jupiter.api.ClassOrdererContext;

/**
 * Test suite ordering that orders tests by prefix (gh-xxx, mng-xxx, it-xxx) in descending order.
 * This ensures newer tests (higher numbers) are run first, which is useful for fail-fast behavior
 * since newer tests are more likely to fail.
 */
public class TestSuiteOrdering implements ClassOrderer {

    private static final Pattern GH_PATTERN = Pattern.compile(".*MavenITgh(\\d+).*");
    private static final Pattern MNG_PATTERN = Pattern.compile(".*MavenITmng(\\d+).*");
    private static final Pattern IT_PATTERN = Pattern.compile(".*MavenIT(\\d+).*");

    private static void infoProperty(PrintStream info, String property) {
        info.println(property + ": " + System.getProperty(property));
    }

    static {
        try {
            // TODO: workaround for https://github.com/apache/maven-integration-testing/pull/232
            // The verifier currently uses system properties to configure itself, such as
            // maven.home (see
            // https://github.com/apache/maven-integration-testing/blob/ba72268198fb4c68890f11bfa0aac3f4889c79b9/core-it-suite/pom.xml#L509-L511)
            // or other properties to configure the maven that will be launched.  Using system properties
            // make impossible the detection whether a system property has been set by the maven being run
            // or by the code that wants to use the verifier to create a new embedded maven, which means
            // those properties can not be cleared by the verifier.  So clear those properties here, as
            // we do want to isolate the tests from the outside environment.
            System.clearProperty("maven.bootclasspath");
            System.clearProperty("maven.conf");
            System.clearProperty("classworlds.conf");

<<<<<<< HEAD
            Verifier verifier = new Verifier(Paths.get(""), null, false);
=======
            // Set maven.version system property (needed by some tests)
            Verifier verifier = new Verifier("", false);
>>>>>>> 10f9c297
            String mavenVersion = verifier.getMavenVersion();
            System.setProperty("maven.version", mavenVersion);

            String basedir = System.getProperty("basedir", ".");
            try (PrintStream info = new PrintStream(Files.newOutputStream(Paths.get(basedir, "target/info.txt")))) {
                infoProperty(info, "maven.version");
                infoProperty(info, "java.version");
                infoProperty(info, "os.name");
                infoProperty(info, "os.version");
            }
        } catch (Exception e) {
            throw new RuntimeException(e);
        }
    }

    @Override
    public void orderClasses(ClassOrdererContext context) {
        context.getClassDescriptors()
                .sort(Comparator.comparing(this::getOrderKey).reversed());
    }

    private String getOrderKey(ClassDescriptor classDescriptor) {
        String className = classDescriptor.getTestClass().getSimpleName();

        // Check for gh- pattern first (highest priority)
        Matcher ghMatcher = GH_PATTERN.matcher(className);
        if (ghMatcher.matches()) {
            int number = Integer.parseInt(ghMatcher.group(1));
            return String.format("3-%08d", number); // Prefix with 3 for highest priority
        }

        // Check for mng- pattern (medium priority)
        Matcher mngMatcher = MNG_PATTERN.matcher(className);
        if (mngMatcher.matches()) {
            int number = Integer.parseInt(mngMatcher.group(1));
            return String.format("2-%08d", number); // Prefix with 2 for medium priority
        }

        // Check for it- pattern (lowest priority)
        Matcher itMatcher = IT_PATTERN.matcher(className);
        if (itMatcher.matches()) {
            int number = Integer.parseInt(itMatcher.group(1));
            return String.format("1-%08d", number); // Prefix with 3 for lowest priority
        }

        // For any other tests, use the class name as-is (will be sorted alphabetically)
        return "4-" + className;
    }
}<|MERGE_RESOLUTION|>--- conflicted
+++ resolved
@@ -58,12 +58,8 @@
             System.clearProperty("maven.conf");
             System.clearProperty("classworlds.conf");
 
-<<<<<<< HEAD
+            // Set maven.version system property (needed by some tests)
             Verifier verifier = new Verifier(Paths.get(""), null, false);
-=======
-            // Set maven.version system property (needed by some tests)
-            Verifier verifier = new Verifier("", false);
->>>>>>> 10f9c297
             String mavenVersion = verifier.getMavenVersion();
             System.setProperty("maven.version", mavenVersion);
 
