--- conflicted
+++ resolved
@@ -103,11 +103,8 @@
          * the tests are to finishing. Newer tests are also more likely to fail, so this is
          * a fail fast technique as well.
          */
-<<<<<<< HEAD
         suite.addTestSuite(MavenITgh11181CoreExtensionsMetaVersionsTest.class);
-=======
         suite.addTestSuite(MavenITmng8750NewScopesTest.class);
->>>>>>> 6d88a84f
         suite.addTestSuite(MavenITgh11055DIServiceInjectionTest.class);
         suite.addTestSuite(MavenITgh11084ReactorReaderPreferConsumerPomTest.class);
         suite.addTestSuite(MavenITgh10210SettingsXmlDecryptTest.class);
