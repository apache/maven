--- conflicted
+++ resolved
@@ -101,11 +101,8 @@
          * the tests are to finishing. Newer tests are also more likely to fail, so this is
          * a fail fast technique as well.
          */
-<<<<<<< HEAD
         suite.addTestSuite(MavenITmng8736ConcurrentFileActivationTest.class);
-=======
         suite.addTestSuite(MavenITmng8744CIFriendlyTest.class);
->>>>>>> e9083028
         suite.addTestSuite(MavenITmng8572DITypeHandlerTest.class);
         suite.addTestSuite(MavenITmng3558PropertyEscapingTest.class);
         suite.addTestSuite(MavenITmng4559MultipleJvmArgsTest.class);
