--- conflicted
+++ resolved
@@ -100,12 +100,9 @@
          * the tests are to finishing. Newer tests are also more likely to fail, so this is
          * a fail fast technique as well.
          */
-<<<<<<< HEAD
         suite.addTestSuite(MavenITmng8414ConsumerPomWithNewFeaturesTest.class);
-=======
         suite.addTestSuite(MavenITmng8245BeforePhaseCliTest.class);
         suite.addTestSuite(MavenITmng8244PhaseAllTest.class);
->>>>>>> e600b09e
         suite.addTestSuite(MavenITmng8421MavenEncryptionTest.class);
         suite.addTestSuite(MavenITmng8400CanonicalMavenHomeTest.class);
         suite.addTestSuite(MavenITmng8385PropertyContributoSPITest.class);
