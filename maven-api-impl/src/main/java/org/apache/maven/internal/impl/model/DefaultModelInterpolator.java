/*
 * Licensed to the Apache Software Foundation (ASF) under one
 * or more contributor license agreements.  See the NOTICE file
 * distributed with this work for additional information
 * regarding copyright ownership.  The ASF licenses this file
 * to you under the Apache License, Version 2.0 (the
 * "License"); you may not use this file except in compliance
 * with the License.  You may obtain a copy of the License at
 *
 *   http://www.apache.org/licenses/LICENSE-2.0
 *
 * Unless required by applicable law or agreed to in writing,
 * software distributed under the License is distributed on an
 * "AS IS" BASIS, WITHOUT WARRANTIES OR CONDITIONS OF ANY
 * KIND, either express or implied.  See the License for the
 * specific language governing permissions and limitations
 * under the License.
 */
package org.apache.maven.internal.impl.model;

import java.nio.file.Path;
import java.util.Arrays;
import java.util.Collections;
import java.util.HashMap;
import java.util.List;
import java.util.Map;
import java.util.Optional;
import java.util.Set;
import java.util.function.BiFunction;
import java.util.function.Function;

import org.apache.maven.api.di.Inject;
import org.apache.maven.api.di.Named;
import org.apache.maven.api.di.Singleton;
import org.apache.maven.api.model.Model;
import org.apache.maven.api.services.BuilderProblem;
import org.apache.maven.api.services.Interpolator;
import org.apache.maven.api.services.InterpolatorException;
import org.apache.maven.api.services.ModelBuilderRequest;
import org.apache.maven.api.services.ModelProblem;
import org.apache.maven.api.services.ModelProblemCollector;
import org.apache.maven.api.services.model.ModelInterpolator;
import org.apache.maven.api.services.model.PathTranslator;
import org.apache.maven.api.services.model.RootLocator;
import org.apache.maven.api.services.model.UrlNormalizer;
import org.apache.maven.internal.impl.model.reflection.ReflectionValueExtractor;
import org.apache.maven.model.v4.MavenTransformer;

@Named
@Singleton
public class DefaultModelInterpolator implements ModelInterpolator {

    private static final String PREFIX_PROJECT = "project.";
    private static final String PREFIX_POM = "pom.";
    private static final List<String> PROJECT_PREFIXES_3_1 = Arrays.asList(PREFIX_POM, PREFIX_PROJECT);
    private static final List<String> PROJECT_PREFIXES_4_0 = Collections.singletonList(PREFIX_PROJECT);

    // MNG-1927, MNG-2124, MNG-3355:
    // If the build section is present and the project directory is non-null, we should make
    // sure interpolation of the directories below uses translated paths.
    // Afterward, we'll double back and translate any paths that weren't covered during interpolation via the
    // code below...
    private static final Set<String> TRANSLATED_PATH_EXPRESSIONS = Set.of(
            "build.directory",
            "build.outputDirectory",
            "build.testOutputDirectory",
            "build.sourceDirectory",
            "build.testSourceDirectory",
            "build.scriptSourceDirectory",
            "reporting.outputDirectory");

    private static final Set<String> URL_EXPRESSIONS = Set.of(
            "project.url",
            "project.scm.url",
            "project.scm.connection",
            "project.scm.developerConnection",
            "project.distributionManagement.site.url");

    private final PathTranslator pathTranslator;
    private final UrlNormalizer urlNormalizer;
    private final RootLocator rootLocator;
    private final Interpolator interpolator;

    @Inject
    public DefaultModelInterpolator(
            PathTranslator pathTranslator,
            UrlNormalizer urlNormalizer,
            RootLocator rootLocator,
            Interpolator interpolator) {
        this.pathTranslator = pathTranslator;
        this.urlNormalizer = urlNormalizer;
        this.rootLocator = rootLocator;
        this.interpolator = interpolator;
    }

    interface InnerInterpolator {
        String interpolate(String value);
    }

    @Override
    public Model interpolateModel(
            Model model, Path projectDir, ModelBuilderRequest request, ModelProblemCollector problems) {
        InnerInterpolator innerInterpolator = createInterpolator(model, projectDir, request, problems);
        return new MavenTransformer(innerInterpolator::interpolate).visit(model);
    }

    private InnerInterpolator createInterpolator(
            Model model, Path projectDir, ModelBuilderRequest request, ModelProblemCollector problems) {

        Map<String, Optional<String>> cache = new HashMap<>();
        Function<String, Optional<String>> ucb =
                v -> Optional.ofNullable(callback(model, projectDir, request, problems, v));
        Function<String, String> cb = v -> cache.computeIfAbsent(v, ucb).orElse(null);
        BiFunction<String, String, String> postprocessor = (e, v) -> postProcess(projectDir, request, e, v);
        return value -> {
            try {
                return interpolator.interpolate(value, cb, postprocessor, false);
            } catch (InterpolatorException e) {
                problems.add(BuilderProblem.Severity.ERROR, ModelProblem.Version.BASE, e.getMessage(), e);
                return null;
            }
        };
    }

    protected List<String> getProjectPrefixes(ModelBuilderRequest request) {
        return request.getRequestType() == ModelBuilderRequest.RequestType.BUILD_POM
                ? PROJECT_PREFIXES_4_0
                : PROJECT_PREFIXES_3_1;
    }

<<<<<<< HEAD
    protected List<ValueSource> createValueSources(
            Model model, Path projectDir, ModelBuilderRequest request, ModelProblemCollector problems) {
        Map<String, String> modelProperties = model.getProperties();

        ValueSource projectPrefixValueSource;
        ValueSource prefixlessObjectBasedValueSource;
        if (request.getRequestType() == ModelBuilderRequest.RequestType.BUILD_POM) {
            projectPrefixValueSource = new PrefixedObjectValueSource(PROJECT_PREFIXES_4_0, model, false);
            prefixlessObjectBasedValueSource = new ObjectBasedValueSource(model);
        } else {
            projectPrefixValueSource = new PrefixedObjectValueSource(PROJECT_PREFIXES_3_1, model, false);
            projectPrefixValueSource =
                    new ProblemDetectingValueSource(projectPrefixValueSource, PREFIX_POM, PREFIX_PROJECT, problems);

            prefixlessObjectBasedValueSource = new ObjectBasedValueSource(model);
            prefixlessObjectBasedValueSource =
                    new ProblemDetectingValueSource(prefixlessObjectBasedValueSource, "", PREFIX_PROJECT, problems);
        }

        // NOTE: Order counts here!
        List<ValueSource> valueSources = new ArrayList<>(9);

        if (projectDir != null) {
            ValueSource basedirValueSource = new PrefixedValueSourceWrapper(
                    new AbstractValueSource(false) {
                        @Override
                        public Object getValue(String expression) {
                            if ("basedir".equals(expression)) {
                                return projectDir.toAbsolutePath().toString();
                            } else if (expression.startsWith("basedir.")) {
                                Path basedir = projectDir.toAbsolutePath();
                                return new ObjectBasedValueSource(basedir)
                                        .getValue(expression.substring("basedir.".length()));
                            }
                            return null;
                        }
                    },
                    getProjectPrefixes(request),
                    true);
            valueSources.add(basedirValueSource);

            ValueSource baseUriValueSource = new PrefixedValueSourceWrapper(
                    new AbstractValueSource(false) {
                        @Override
                        public Object getValue(String expression) {
                            if ("baseUri".equals(expression)) {
                                return projectDir.toAbsolutePath().toUri().toASCIIString();
                            } else if (expression.startsWith("baseUri.")) {
                                URI baseUri = projectDir.toAbsolutePath().toUri();
                                return new ObjectBasedValueSource(baseUri)
                                        .getValue(expression.substring("baseUri.".length()));
                            }
                            return null;
                        }
                    },
                    getProjectPrefixes(request),
                    false);
            valueSources.add(baseUriValueSource);
            valueSources.add(new BuildTimestampValueSource(request.getSession().getStartTime(), modelProperties));

            valueSources.add(new PrefixedValueSourceWrapper(
                    new AbstractValueSource(false) {
                        @Override
                        public Object getValue(String expression) {
                            if ("rootDirectory".equals(expression)) {
                                Path root = rootLocator.findMandatoryRoot(projectDir);
                                return root.toFile().getPath();
                            } else if (expression.startsWith("rootDirectory.")) {
                                Path root = rootLocator.findMandatoryRoot(projectDir);
                                return new ObjectBasedValueSource(root)
                                        .getValue(expression.substring("rootDirectory.".length()));
                            }
                            return null;
                        }
                    },
                    getProjectPrefixes(request)));
        }

        valueSources.add(projectPrefixValueSource);

        valueSources.add(new MapBasedValueSource(request.getUserProperties()));

        valueSources.add(new MapBasedValueSource(modelProperties));

        valueSources.add(new MapBasedValueSource(request.getSystemProperties()));

        valueSources.add(new AbstractValueSource(false) {
            @Override
            public Object getValue(String expression) {
                return request.getSystemProperties().get("env." + expression);
            }
        });

        valueSources.add(prefixlessObjectBasedValueSource);

        return valueSources;
=======
    String callback(
            Model model,
            Path projectDir,
            ModelBuilderRequest request,
            ModelProblemCollector problems,
            String expression) {
        String value = doCallback(model, projectDir, request, problems, expression);
        if (value != null) {
            // value = postProcess(projectDir, request, expression, value);
        }
        return value;
>>>>>>> 75e3c058
    }

    private String postProcess(Path projectDir, ModelBuilderRequest request, String expression, String value) {
        // path translation
        String exp = unprefix(expression, getProjectPrefixes(request));
        if (TRANSLATED_PATH_EXPRESSIONS.contains(exp)) {
            value = pathTranslator.alignToBaseDirectory(value, projectDir);
        }
        // normalize url
        if (URL_EXPRESSIONS.contains(expression)) {
            value = urlNormalizer.normalize(value);
        }
        return value;
    }

    private String unprefix(String expression, List<String> prefixes) {
        for (String prefix : prefixes) {
            if (expression.startsWith(prefix)) {
                return expression.substring(prefix.length());
            }
        }
        return expression;
    }

    String doCallback(
            Model model,
            Path projectDir,
            ModelBuilderRequest request,
            ModelProblemCollector problems,
            String expression) {
        // timestamp
        if ("build.timestamp".equals(expression) || "maven.build.timestamp".equals(expression)) {
            return new MavenBuildTimestamp(request.getSession().getStartTime(), model.getProperties())
                    .formattedTimestamp();
        }
        // prefixed model reflection
        for (String prefix : getProjectPrefixes(request)) {
            if (expression.startsWith(prefix)) {
                String subExpr = expression.substring(prefix.length());
                String v = projectProperty(model, projectDir, subExpr, true);
                if (v != null) {
                    return v;
                }
            }
        }
        // user properties
        String value = request.getUserProperties().get(expression);
        // model properties
        if (value == null) {
            value = model.getProperties().get(expression);
        }
        // system properties
        if (value == null) {
            value = request.getSystemProperties().get(expression);
        }
        // environment variables
        if (value == null) {
            value = request.getSystemProperties().get("env." + expression);
        }
        if (value != null) {
            return value;
        }
        // model reflection
        return projectProperty(model, projectDir, expression, false);
    }

    String projectProperty(Model model, Path projectDir, String subExpr, boolean prefixed) {
        if (projectDir != null) {
            if (subExpr.equals("basedir")) {
                return projectDir.toAbsolutePath().toString();
            } else if (subExpr.startsWith("basedir.")) {
                try {
                    Object value = ReflectionValueExtractor.evaluate(subExpr, projectDir.toAbsolutePath(), false);
                    if (value != null) {
                        return value.toString();
                    }
                } catch (Exception e) {
                    // addFeedback("Failed to extract \'" + expression + "\' from: " + root, e);
                }
            } else if (prefixed && subExpr.equals("baseUri")) {
                return projectDir.toAbsolutePath().toUri().toASCIIString();
            } else if (prefixed && subExpr.startsWith("baseUri.")) {
                try {
                    Object value = ReflectionValueExtractor.evaluate(
                            subExpr, projectDir.toAbsolutePath().toUri(), false);
                    if (value != null) {
                        return value.toString();
                    }
                } catch (Exception e) {
                    // addFeedback("Failed to extract \'" + expression + "\' from: " + root, e);
                }
            } else if (prefixed && subExpr.equals("rootDirectory")) {
                return rootLocator.findMandatoryRoot(projectDir).toString();
            } else if (prefixed && subExpr.startsWith("rootDirectory.")) {
                try {
                    Object value = ReflectionValueExtractor.evaluate(
                            subExpr, projectDir.toAbsolutePath().toUri(), false);
                    if (value != null) {
                        return value.toString();
                    }
                } catch (Exception e) {
                    // addFeedback("Failed to extract \'" + expression + "\' from: " + root, e);
                }
            }
        }
        try {
            Object value = ReflectionValueExtractor.evaluate(subExpr, model, false);
            if (value != null) {
                return value.toString();
            }
        } catch (Exception e) {
            // addFeedback("Failed to extract \'" + expression + "\' from: " + root, e);
        }
        return null;
    }
}<|MERGE_RESOLUTION|>--- conflicted
+++ resolved
@@ -128,105 +128,7 @@
                 : PROJECT_PREFIXES_3_1;
     }
 
-<<<<<<< HEAD
-    protected List<ValueSource> createValueSources(
-            Model model, Path projectDir, ModelBuilderRequest request, ModelProblemCollector problems) {
-        Map<String, String> modelProperties = model.getProperties();
-
-        ValueSource projectPrefixValueSource;
-        ValueSource prefixlessObjectBasedValueSource;
-        if (request.getRequestType() == ModelBuilderRequest.RequestType.BUILD_POM) {
-            projectPrefixValueSource = new PrefixedObjectValueSource(PROJECT_PREFIXES_4_0, model, false);
-            prefixlessObjectBasedValueSource = new ObjectBasedValueSource(model);
-        } else {
-            projectPrefixValueSource = new PrefixedObjectValueSource(PROJECT_PREFIXES_3_1, model, false);
-            projectPrefixValueSource =
-                    new ProblemDetectingValueSource(projectPrefixValueSource, PREFIX_POM, PREFIX_PROJECT, problems);
-
-            prefixlessObjectBasedValueSource = new ObjectBasedValueSource(model);
-            prefixlessObjectBasedValueSource =
-                    new ProblemDetectingValueSource(prefixlessObjectBasedValueSource, "", PREFIX_PROJECT, problems);
-        }
-
-        // NOTE: Order counts here!
-        List<ValueSource> valueSources = new ArrayList<>(9);
-
-        if (projectDir != null) {
-            ValueSource basedirValueSource = new PrefixedValueSourceWrapper(
-                    new AbstractValueSource(false) {
-                        @Override
-                        public Object getValue(String expression) {
-                            if ("basedir".equals(expression)) {
-                                return projectDir.toAbsolutePath().toString();
-                            } else if (expression.startsWith("basedir.")) {
-                                Path basedir = projectDir.toAbsolutePath();
-                                return new ObjectBasedValueSource(basedir)
-                                        .getValue(expression.substring("basedir.".length()));
-                            }
-                            return null;
-                        }
-                    },
-                    getProjectPrefixes(request),
-                    true);
-            valueSources.add(basedirValueSource);
-
-            ValueSource baseUriValueSource = new PrefixedValueSourceWrapper(
-                    new AbstractValueSource(false) {
-                        @Override
-                        public Object getValue(String expression) {
-                            if ("baseUri".equals(expression)) {
-                                return projectDir.toAbsolutePath().toUri().toASCIIString();
-                            } else if (expression.startsWith("baseUri.")) {
-                                URI baseUri = projectDir.toAbsolutePath().toUri();
-                                return new ObjectBasedValueSource(baseUri)
-                                        .getValue(expression.substring("baseUri.".length()));
-                            }
-                            return null;
-                        }
-                    },
-                    getProjectPrefixes(request),
-                    false);
-            valueSources.add(baseUriValueSource);
-            valueSources.add(new BuildTimestampValueSource(request.getSession().getStartTime(), modelProperties));
-
-            valueSources.add(new PrefixedValueSourceWrapper(
-                    new AbstractValueSource(false) {
-                        @Override
-                        public Object getValue(String expression) {
-                            if ("rootDirectory".equals(expression)) {
-                                Path root = rootLocator.findMandatoryRoot(projectDir);
-                                return root.toFile().getPath();
-                            } else if (expression.startsWith("rootDirectory.")) {
-                                Path root = rootLocator.findMandatoryRoot(projectDir);
-                                return new ObjectBasedValueSource(root)
-                                        .getValue(expression.substring("rootDirectory.".length()));
-                            }
-                            return null;
-                        }
-                    },
-                    getProjectPrefixes(request)));
-        }
-
-        valueSources.add(projectPrefixValueSource);
-
-        valueSources.add(new MapBasedValueSource(request.getUserProperties()));
-
-        valueSources.add(new MapBasedValueSource(modelProperties));
-
-        valueSources.add(new MapBasedValueSource(request.getSystemProperties()));
-
-        valueSources.add(new AbstractValueSource(false) {
-            @Override
-            public Object getValue(String expression) {
-                return request.getSystemProperties().get("env." + expression);
-            }
-        });
-
-        valueSources.add(prefixlessObjectBasedValueSource);
-
-        return valueSources;
-=======
-    String callback(
+   String callback(
             Model model,
             Path projectDir,
             ModelBuilderRequest request,
@@ -237,7 +139,6 @@
             // value = postProcess(projectDir, request, expression, value);
         }
         return value;
->>>>>>> 75e3c058
     }
 
     private String postProcess(Path projectDir, ModelBuilderRequest request, String expression, String value) {
