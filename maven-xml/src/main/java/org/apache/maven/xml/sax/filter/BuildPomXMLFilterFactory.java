package org.apache.maven.xml.sax.filter;

/*
 * Licensed to the Apache Software Foundation (ASF) under one
 * or more contributor license agreements.  See the NOTICE file
 * distributed with this work for additional information
 * regarding copyright ownership.  The ASF licenses this file
 * to you under the Apache License, Version 2.0 (the
 * "License"); you may not use this file except in compliance
 * with the License.  You may obtain a copy of the License at
 *
 *  http://www.apache.org/licenses/LICENSE-2.0
 *
 * Unless required by applicable law or agreed to in writing,
 * software distributed under the License is distributed on an
 * "AS IS" BASIS, WITHOUT WARRANTIES OR CONDITIONS OF ANY
 * KIND, either express or implied.  See the License for the
 * specific language governing permissions and limitations
 * under the License.
 */

import java.nio.file.Path;
import java.util.Optional;
import java.util.function.BiFunction;
import java.util.function.Consumer;
import java.util.function.Function;

import javax.xml.parsers.ParserConfigurationException;
import javax.xml.transform.TransformerConfigurationException;

import org.apache.maven.xml.Factories;
import org.xml.sax.SAXException;
import org.xml.sax.XMLReader;
import org.xml.sax.ext.LexicalHandler;

/**
 * Base implementation for providing the BuildPomXML.
 * 
 * @author Robert Scholte
 * @since 3.7.0
 */
public class BuildPomXMLFilterFactory
{
<<<<<<< HEAD
    private final boolean consume;
    
    public BuildPomXMLFilterFactory( boolean consume )
    {
        this.consume = consume;
    }
    
=======
    private final Consumer<LexicalHandler> lexicalHandlerConsumer;
    
    public BuildPomXMLFilterFactory()
    {
        this( null ); 
    }
    
    public BuildPomXMLFilterFactory( Consumer<LexicalHandler> lexicalHandlerConsumer )
    {
        this.lexicalHandlerConsumer = lexicalHandlerConsumer;
    }

>>>>>>> e7eef9d3
    /**
     * 
     * @param projectFile will be used by ConsumerPomXMLFilter to get the right filter
     * @return
     * @throws SAXException
     * @throws ParserConfigurationException
     * @throws TransformerConfigurationException
     */
    public final BuildPomXMLFilter get( Path projectFile )
        throws SAXException, ParserConfigurationException, TransformerConfigurationException
    {
        AbstractSAXFilter parent = new AbstractSAXFilter();
        parent.setParent( getXMLReader() );
        if ( lexicalHandlerConsumer != null )
        {
            lexicalHandlerConsumer.accept( parent );
        }

        if ( getDependencyKeyToVersionMapper() != null )
        {
            ReactorDependencyXMLFilter reactorDependencyXMLFilter =
                new ReactorDependencyXMLFilter( getDependencyKeyToVersionMapper() );
            reactorDependencyXMLFilter.setParent( parent );
            parent.setLexicalHandler( reactorDependencyXMLFilter );
            parent = reactorDependencyXMLFilter;
        }

        if ( getRelativePathMapper() != null )
        {
            ParentXMLFilter parentFilter = new ParentXMLFilter( getRelativePathMapper() );
            parentFilter.setProjectPath( projectFile.getParent() );
            parentFilter.setParent( parent );
            parent.setLexicalHandler( parentFilter );
            parent = parentFilter;
        }
        
        CiFriendlyXMLFilter ciFriendlyFilter = new CiFriendlyXMLFilter( consume );
        getChangelist().ifPresent( ciFriendlyFilter::setChangelist  );
        getRevision().ifPresent( ciFriendlyFilter::setRevision );
        getSha1().ifPresent( ciFriendlyFilter::setSha1 );
        
        if ( ciFriendlyFilter.isSet() )
        {
            ciFriendlyFilter.setParent( parent );
            ciFriendlyFilter.setLexicalHandler( parent );
            parent = ciFriendlyFilter;
        }

        return new BuildPomXMLFilter( parent );
    }
    
    private XMLReader getXMLReader() throws SAXException, ParserConfigurationException 
    {
        XMLReader xmlReader = Factories.newXMLReader();
        xmlReader.setFeature( "http://xml.org/sax/features/namespaces", true );
        return xmlReader;
    }
    
    /**
     * @return the mapper or {@code null} if relativePaths don't need to be mapped
     */
    protected Function<Path, Optional<RelativeProject>> getRelativePathMapper()
    {
        return null;
    }
    
    protected BiFunction<String, String, String> getDependencyKeyToVersionMapper()
    {
        return null;
    }
    
    // getters for the 3 magic properties of CIFriendly versions ( https://maven.apache.org/maven-ci-friendly.html )

    protected Optional<String> getChangelist()
    {
        return Optional.empty();
    }

    protected Optional<String> getRevision()
    {
        return Optional.empty();
    }

    protected Optional<String> getSha1()
    {
        return Optional.empty();
    }

}<|MERGE_RESOLUTION|>--- conflicted
+++ resolved
@@ -41,28 +41,21 @@
  */
 public class BuildPomXMLFilterFactory
 {
-<<<<<<< HEAD
     private final boolean consume;
-    
-    public BuildPomXMLFilterFactory( boolean consume )
+
+    private final Consumer<LexicalHandler> lexicalHandlerConsumer;
+
+    public BuildPomXMLFilterFactory( Consumer<LexicalHandler> lexicalHandlerConsumer )
     {
+        this( lexicalHandlerConsumer, false );
+    }
+
+    public BuildPomXMLFilterFactory( Consumer<LexicalHandler> lexicalHandlerConsumer, boolean consume )
+    {
+        this.lexicalHandlerConsumer = lexicalHandlerConsumer;
         this.consume = consume;
     }
-    
-=======
-    private final Consumer<LexicalHandler> lexicalHandlerConsumer;
-    
-    public BuildPomXMLFilterFactory()
-    {
-        this( null ); 
-    }
-    
-    public BuildPomXMLFilterFactory( Consumer<LexicalHandler> lexicalHandlerConsumer )
-    {
-        this.lexicalHandlerConsumer = lexicalHandlerConsumer;
-    }
 
->>>>>>> e7eef9d3
     /**
      * 
      * @param projectFile will be used by ConsumerPomXMLFilter to get the right filter
@@ -98,16 +91,16 @@
             parent.setLexicalHandler( parentFilter );
             parent = parentFilter;
         }
-        
+
         CiFriendlyXMLFilter ciFriendlyFilter = new CiFriendlyXMLFilter( consume );
         getChangelist().ifPresent( ciFriendlyFilter::setChangelist  );
         getRevision().ifPresent( ciFriendlyFilter::setRevision );
         getSha1().ifPresent( ciFriendlyFilter::setSha1 );
-        
+
         if ( ciFriendlyFilter.isSet() )
         {
             ciFriendlyFilter.setParent( parent );
-            ciFriendlyFilter.setLexicalHandler( parent );
+            parent.setLexicalHandler( ciFriendlyFilter );
             parent = ciFriendlyFilter;
         }
 
@@ -120,7 +113,7 @@
         xmlReader.setFeature( "http://xml.org/sax/features/namespaces", true );
         return xmlReader;
     }
-    
+
     /**
      * @return the mapper or {@code null} if relativePaths don't need to be mapped
      */
@@ -133,7 +126,7 @@
     {
         return null;
     }
-    
+
     // getters for the 3 magic properties of CIFriendly versions ( https://maven.apache.org/maven-ci-friendly.html )
 
     protected Optional<String> getChangelist()
