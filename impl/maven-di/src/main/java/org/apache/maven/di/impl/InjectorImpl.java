--- conflicted
+++ resolved
@@ -222,12 +222,7 @@
             if (res2 != null) {
                 // Sort bindings by priority (highest first) for deterministic ordering
                 List<Binding<Object>> sortedBindings = new ArrayList<>(res2);
-<<<<<<< HEAD
-                Comparator<Binding<Object>> comparing = Comparator.comparing(Binding::getPriority);
-                sortedBindings.sort(comparing.reversed());
-=======
                 sortedBindings.sort(getPriorityComparator());
->>>>>>> f7b1a2ec
 
                 List<Supplier<Object>> list =
                         sortedBindings.stream().map(this::compile).collect(Collectors.toList());
