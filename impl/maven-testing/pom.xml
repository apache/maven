--- conflicted
+++ resolved
@@ -42,37 +42,10 @@
     <!-- maven -->
     <dependency>
       <groupId>org.apache.maven</groupId>
-<<<<<<< HEAD
-      <artifactId>maven-project</artifactId>
-    </dependency>
-    <dependency>
-      <groupId>org.apache.maven</groupId>
-=======
->>>>>>> 083b0657
       <artifactId>maven-core</artifactId>
     </dependency>
     <dependency>
       <groupId>org.apache.maven</groupId>
-<<<<<<< HEAD
-      <artifactId>maven-model</artifactId>
-    </dependency>
-    <dependency>
-      <groupId>org.apache.maven</groupId>
-      <artifactId>maven-artifact</artifactId>
-    </dependency>
-    <dependency>
-      <groupId>org.apache.maven</groupId>
-      <artifactId>maven-artifact-manager</artifactId>
-    </dependency>
-    <dependency>
-      <groupId>org.apache.maven</groupId>
-      <artifactId>maven-plugin-api</artifactId>
-    </dependency>
-    <dependency>
-      <groupId>org.apache.maven</groupId>
-      <artifactId>maven-settings</artifactId>
-      <version>2.0.4</version>
-=======
       <artifactId>maven-compat</artifactId>
     </dependency>
     <dependency>
@@ -86,7 +59,6 @@
     <dependency>
       <groupId>org.apache.maven</groupId>
       <artifactId>maven-aether-provider</artifactId>
->>>>>>> 083b0657
     </dependency>
 
     <!-- plexus -->
