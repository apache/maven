--- conflicted
+++ resolved
@@ -324,13 +324,9 @@
             context.closeables.add(MessageUtils::systemUninstall);
             MessageUtils.registerShutdownHook(); // safety belt
 
-<<<<<<< HEAD
-            if (context.options().rawStreams().orElse(false)) {
-=======
             // when we use embedded executor AND --raw-streams, we must ENSURE streams are properly set up
             if (context.invokerRequest.embedded()
                     && context.options().rawStreams().orElse(false)) {
->>>>>>> bb94de05
                 // to trigger FastTerminal; with raw-streams we must do this ASAP (to have system in/out/err set up)
                 context.terminal.getName();
             }
