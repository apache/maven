/*
 * Licensed to the Apache Software Foundation (ASF) under one
 * or more contributor license agreements.  See the NOTICE file
 * distributed with this work for additional information
 * regarding copyright ownership.  The ASF licenses this file
 * to you under the Apache License, Version 2.0 (the
 * "License"); you may not use this file except in compliance
 * with the License.  You may obtain a copy of the License at
 *
 *   http://www.apache.org/licenses/LICENSE-2.0
 *
 * Unless required by applicable law or agreed to in writing,
 * software distributed under the License is distributed on an
 * "AS IS" BASIS, WITHOUT WARRANTIES OR CONDITIONS OF ANY
 * KIND, either express or implied.  See the License for the
 * specific language governing permissions and limitations
 * under the License.
 */
package org.apache.maven.cling.executor.impl;

import java.io.File;
import java.nio.file.Files;
import java.nio.file.Path;
import java.nio.file.Paths;
import java.util.Map;

import eu.maveniverse.maven.mimir.testing.MimirInfuser;
import org.apache.maven.api.cli.Executor;
import org.apache.maven.api.cli.ExecutorRequest;
import org.apache.maven.cling.executor.Environment;
import org.apache.maven.cling.executor.ExecutorHelper;
import org.apache.maven.cling.executor.embedded.EmbeddedMavenExecutor;
import org.apache.maven.cling.executor.forked.ForkedMavenExecutor;
import org.apache.maven.cling.executor.internal.HelperImpl;
import org.apache.maven.cling.executor.internal.ToolboxTool;
import org.junit.jupiter.api.BeforeEach;
import org.junit.jupiter.api.TestInfo;
import org.junit.jupiter.api.Timeout;
import org.junit.jupiter.api.io.CleanupMode;
import org.junit.jupiter.api.io.TempDir;
import org.junit.jupiter.params.ParameterizedTest;
import org.junit.jupiter.params.provider.EnumSource;

import static org.junit.jupiter.api.Assertions.assertEquals;
import static org.junit.jupiter.api.Assertions.assertTrue;

<<<<<<< HEAD
@Timeout(25)
=======
@Timeout(60)
>>>>>>> e92746c4
public class ToolboxToolTest {
    private static final Executor EMBEDDED_MAVEN_EXECUTOR = new EmbeddedMavenExecutor();
    private static final Executor FORKED_MAVEN_EXECUTOR = new ForkedMavenExecutor();

    @TempDir(cleanup = CleanupMode.NEVER)
    private static Path tempDir;

    private Path userHome;
    private Path cwd;

    @BeforeEach
    void beforeEach(TestInfo testInfo) throws Exception {
        String testName = testInfo.getTestMethod().orElseThrow().getName();
        userHome = tempDir.resolve(testName);
        cwd = userHome.resolve("cwd");
        Files.createDirectories(cwd);

        if (MimirInfuser.isMimirPresentUW()) {
            if (testName.contains("3")) {
                MimirInfuser.doInfusePW(Environment.MIMIR_VERSION, cwd, userHome);
            } else {
                MimirInfuser.doInfuseUW(Environment.MIMIR_VERSION, userHome);
            }
        }

        System.out.println("=== " + testInfo.getTestMethod().orElseThrow().getName());
    }

    private ExecutorRequest.Builder getExecutorRequest(ExecutorHelper helper) {
        ExecutorRequest.Builder builder =
                helper.executorRequest().cwd(cwd).argument("-Daether.remoteRepositoryFilter.prefixes=false");
        if (System.getProperty("localRepository") != null) {
            builder.argument("-Dmaven.repo.local.tail=" + System.getProperty("localRepository"));
        }
        return builder;
    }

    @ParameterizedTest
    @EnumSource(ExecutorHelper.Mode.class)
    void dump3(ExecutorHelper.Mode mode) throws Exception {
        ExecutorHelper helper =
                new HelperImpl(mode, mvn3Home(), userHome, EMBEDDED_MAVEN_EXECUTOR, FORKED_MAVEN_EXECUTOR);
        Map<String, String> dump =
                new ToolboxTool(helper, Environment.TOOLBOX_VERSION).dump(getExecutorRequest(helper));
        System.out.println(mode.name() + ": " + dump.toString());
        assertEquals(System.getProperty("maven3version"), dump.get("maven.version"));
    }

    @ParameterizedTest
    @EnumSource(ExecutorHelper.Mode.class)
    void dump4(ExecutorHelper.Mode mode) throws Exception {
        ExecutorHelper helper =
                new HelperImpl(mode, mvn4Home(), userHome, EMBEDDED_MAVEN_EXECUTOR, FORKED_MAVEN_EXECUTOR);
        Map<String, String> dump =
                new ToolboxTool(helper, Environment.TOOLBOX_VERSION).dump(getExecutorRequest(helper));
        System.out.println(mode.name() + ": " + dump.toString());
        assertEquals(System.getProperty("maven4version"), dump.get("maven.version"));
    }

    @ParameterizedTest
    @EnumSource(ExecutorHelper.Mode.class)
    void version3(ExecutorHelper.Mode mode) {
        ExecutorHelper helper =
                new HelperImpl(mode, mvn3Home(), userHome, EMBEDDED_MAVEN_EXECUTOR, FORKED_MAVEN_EXECUTOR);
        System.out.println(mode.name() + ": " + helper.mavenVersion());
        assertEquals(System.getProperty("maven3version"), helper.mavenVersion());
    }

    @ParameterizedTest
    @EnumSource(ExecutorHelper.Mode.class)
    void version4(ExecutorHelper.Mode mode) {
        ExecutorHelper helper =
                new HelperImpl(mode, mvn4Home(), userHome, EMBEDDED_MAVEN_EXECUTOR, FORKED_MAVEN_EXECUTOR);
        System.out.println(mode.name() + ": " + helper.mavenVersion());
        assertEquals(System.getProperty("maven4version"), helper.mavenVersion());
    }

    @ParameterizedTest
    @EnumSource(ExecutorHelper.Mode.class)
    void localRepository3(ExecutorHelper.Mode mode) {
        ExecutorHelper helper =
                new HelperImpl(mode, mvn3Home(), userHome, EMBEDDED_MAVEN_EXECUTOR, FORKED_MAVEN_EXECUTOR);
        String localRepository =
                new ToolboxTool(helper, Environment.TOOLBOX_VERSION).localRepository(getExecutorRequest(helper));
        System.out.println(mode.name() + ": " + localRepository);
        Path local = Paths.get(localRepository);
        assertTrue(Files.isDirectory(local));
    }

    @ParameterizedTest
    @EnumSource(ExecutorHelper.Mode.class)
    void localRepository4(ExecutorHelper.Mode mode) {
        ExecutorHelper helper =
                new HelperImpl(mode, mvn4Home(), userHome, EMBEDDED_MAVEN_EXECUTOR, FORKED_MAVEN_EXECUTOR);
        String localRepository =
                new ToolboxTool(helper, Environment.TOOLBOX_VERSION).localRepository(getExecutorRequest(helper));
        System.out.println(mode.name() + ": " + localRepository);
        Path local = Paths.get(localRepository);
        assertTrue(Files.isDirectory(local));
    }

    @ParameterizedTest
    @EnumSource(ExecutorHelper.Mode.class)
    void artifactPath3(ExecutorHelper.Mode mode) {
        ExecutorHelper helper =
                new HelperImpl(mode, mvn3Home(), userHome, EMBEDDED_MAVEN_EXECUTOR, FORKED_MAVEN_EXECUTOR);
        String path = new ToolboxTool(helper, Environment.TOOLBOX_VERSION)
                .artifactPath(getExecutorRequest(helper), "aopalliance:aopalliance:1.0", "central");
        System.out.println(mode.name() + ": " + path);
        // split repository: assert "ends with" as split may introduce prefixes
        assertTrue(
                path.endsWith("aopalliance" + File.separator + "aopalliance" + File.separator + "1.0" + File.separator
                        + "aopalliance-1.0.jar"),
                "path=" + path);
    }

    @ParameterizedTest
    @EnumSource(ExecutorHelper.Mode.class)
    void artifactPath4(ExecutorHelper.Mode mode) {
        ExecutorHelper helper =
                new HelperImpl(mode, mvn4Home(), userHome, EMBEDDED_MAVEN_EXECUTOR, FORKED_MAVEN_EXECUTOR);
        String path = new ToolboxTool(helper, Environment.TOOLBOX_VERSION)
                .artifactPath(getExecutorRequest(helper), "aopalliance:aopalliance:1.0", "central");
        System.out.println(mode.name() + ": " + path);
        // split repository: assert "ends with" as split may introduce prefixes
        assertTrue(
                path.endsWith("aopalliance" + File.separator + "aopalliance" + File.separator + "1.0" + File.separator
                        + "aopalliance-1.0.jar"),
                "path=" + path);
    }

    @ParameterizedTest
    @EnumSource(ExecutorHelper.Mode.class)
    void metadataPath3(ExecutorHelper.Mode mode) {
        ExecutorHelper helper =
                new HelperImpl(mode, mvn4Home(), userHome, EMBEDDED_MAVEN_EXECUTOR, FORKED_MAVEN_EXECUTOR);
        String path = new ToolboxTool(helper, Environment.TOOLBOX_VERSION)
                .metadataPath(getExecutorRequest(helper), "aopalliance", "someremote");
        System.out.println(mode.name() + ": " + path);
        // split repository: assert "ends with" as split may introduce prefixes
        assertTrue(path.endsWith("aopalliance" + File.separator + "maven-metadata-someremote.xml"), "path=" + path);
    }

    @ParameterizedTest
    @EnumSource(ExecutorHelper.Mode.class)
    void metadataPath4(ExecutorHelper.Mode mode) {
        ExecutorHelper helper =
                new HelperImpl(mode, mvn4Home(), userHome, EMBEDDED_MAVEN_EXECUTOR, FORKED_MAVEN_EXECUTOR);
        String path = new ToolboxTool(helper, Environment.TOOLBOX_VERSION)
                .metadataPath(getExecutorRequest(helper), "aopalliance", "someremote");
        System.out.println(mode.name() + ": " + path);
        // split repository: assert "ends with" as split may introduce prefixes
        assertTrue(path.endsWith("aopalliance" + File.separator + "maven-metadata-someremote.xml"), "path=" + path);
    }

    public Path mvn3Home() {
        return Paths.get(System.getProperty("maven3home"));
    }

    public Path mvn4Home() {
        return Paths.get(System.getProperty("maven4home"));
    }
}<|MERGE_RESOLUTION|>--- conflicted
+++ resolved
@@ -44,11 +44,7 @@
 import static org.junit.jupiter.api.Assertions.assertEquals;
 import static org.junit.jupiter.api.Assertions.assertTrue;
 
-<<<<<<< HEAD
-@Timeout(25)
-=======
 @Timeout(60)
->>>>>>> e92746c4
 public class ToolboxToolTest {
     private static final Executor EMBEDDED_MAVEN_EXECUTOR = new EmbeddedMavenExecutor();
     private static final Executor FORKED_MAVEN_EXECUTOR = new ForkedMavenExecutor();
