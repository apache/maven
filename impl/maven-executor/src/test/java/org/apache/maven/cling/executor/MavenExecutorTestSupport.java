/*
 * Licensed to the Apache Software Foundation (ASF) under one
 * or more contributor license agreements.  See the NOTICE file
 * distributed with this work for additional information
 * regarding copyright ownership.  The ASF licenses this file
 * to you under the Apache License, Version 2.0 (the
 * "License"); you may not use this file except in compliance
 * with the License.  You may obtain a copy of the License at
 *
 *   http://www.apache.org/licenses/LICENSE-2.0
 *
 * Unless required by applicable law or agreed to in writing,
 * software distributed under the License is distributed on an
 * "AS IS" BASIS, WITHOUT WARRANTIES OR CONDITIONS OF ANY
 * KIND, either express or implied.  See the License for the
 * specific language governing permissions and limitations
 * under the License.
 */
package org.apache.maven.cling.executor;

import java.io.ByteArrayOutputStream;
import java.io.IOException;
import java.nio.file.Files;
import java.nio.file.Path;
import java.nio.file.Paths;
import java.util.Collection;
import java.util.List;

import eu.maveniverse.maven.mimir.testing.MimirInfuser;
import org.apache.maven.api.annotations.Nullable;
import org.apache.maven.api.cli.Executor;
import org.apache.maven.api.cli.ExecutorRequest;
import org.junit.jupiter.api.AfterAll;
import org.junit.jupiter.api.BeforeEach;
import org.junit.jupiter.api.Test;
import org.junit.jupiter.api.TestInfo;
import org.junit.jupiter.api.Timeout;
import org.junit.jupiter.api.condition.DisabledOnOs;
import org.junit.jupiter.api.io.CleanupMode;
import org.junit.jupiter.api.io.TempDir;

import static org.junit.jupiter.api.Assertions.assertEquals;
import static org.junit.jupiter.api.Assertions.assertFalse;
import static org.junit.jupiter.api.Assertions.assertTrue;
import static org.junit.jupiter.api.condition.OS.WINDOWS;

<<<<<<< HEAD
@Timeout(25)
=======
@Timeout(60)
>>>>>>> e92746c4
public abstract class MavenExecutorTestSupport {
    @TempDir(cleanup = CleanupMode.NEVER)
    private static Path tempDir;

    private Path cwd;

    private Path userHome;

    @BeforeEach
    void beforeEach(TestInfo testInfo) throws Exception {
        cwd = tempDir.resolve(testInfo.getTestMethod().orElseThrow().getName()).resolve("cwd");
        Files.createDirectories(cwd);
        userHome = tempDir.resolve(testInfo.getTestMethod().orElseThrow().getName())
                .resolve("home");
        Files.createDirectories(userHome);
        MimirInfuser.infuseUW(userHome);

        System.out.println("=== " + testInfo.getTestMethod().orElseThrow().getName());
    }

    private static Executor executor;

    protected final Executor createAndMemoizeExecutor() {
        if (executor == null) {
            executor = doSelectExecutor();
        }
        return executor;
    }

    @AfterAll
    static void afterAll() {
        if (executor != null) {
            executor.close();
            executor = null;
        }
    }

    protected abstract Executor doSelectExecutor();

    @Test
    void mvnenc4() throws Exception {
        String logfile = "m4.log";
        execute(
                cwd.resolve(logfile),
                List.of(mvn4ExecutorRequestBuilder()
                        .command("mvnenc")
                        .cwd(cwd)
                        .userHomeDirectory(userHome)
                        .argument("diag")
                        .argument("-l")
                        .argument(logfile)
                        .build()));
        System.out.println(Files.readString(cwd.resolve(logfile)));
    }

    @DisabledOnOs(
            value = WINDOWS,
            disabledReason = "JUnit on Windows fails to clean up as mvn3 does not close log file properly")
    @Test
    void dump3() throws Exception {
        String logfile = "m3.log";
        execute(
                cwd.resolve(logfile),
                List.of(mvn3ExecutorRequestBuilder()
                        .cwd(cwd)
                        .userHomeDirectory(userHome)
                        .argument("eu.maveniverse.maven.plugins:toolbox:" + Environment.TOOLBOX_VERSION + ":gav-dump")
                        .argument("-l")
                        .argument(logfile)
                        .build()));
        System.out.println(Files.readString(cwd.resolve(logfile)));
    }

    @Test
    void dump4() throws Exception {
        String logfile = "m4.log";
        execute(
                cwd.resolve(logfile),
                List.of(mvn4ExecutorRequestBuilder()
                        .cwd(cwd)
                        .userHomeDirectory(userHome)
                        .argument("eu.maveniverse.maven.plugins:toolbox:" + Environment.TOOLBOX_VERSION + ":gav-dump")
                        .argument("-l")
                        .argument(logfile)
                        .build()));
        System.out.println(Files.readString(cwd.resolve(logfile)));
    }

    @DisabledOnOs(
            value = WINDOWS,
            disabledReason = "JUnit on Windows fails to clean up as mvn3 does not close log file properly")
    @Test
    void defaultFs3() throws Exception {
        layDownFiles(cwd);
        String logfile = "m3.log";
        execute(
                cwd.resolve(logfile),
                List.of(mvn3ExecutorRequestBuilder()
                        .cwd(cwd)
                        .argument("-V")
                        .argument("verify")
                        .argument("-l")
                        .argument(logfile)
                        .build()));
        System.out.println(Files.readString(cwd.resolve(logfile)));
    }

    @Test
    void defaultFs4() throws Exception {
        layDownFiles(cwd);
        String logfile = "m4.log";
        execute(
                cwd.resolve(logfile),
                List.of(mvn4ExecutorRequestBuilder()
                        .cwd(cwd)
                        .argument("-V")
                        .argument("verify")
                        .argument("-l")
                        .argument(logfile)
                        .build()));
        System.out.println(Files.readString(cwd.resolve(logfile)));
    }

    @Test
    void version3() throws Exception {
        assertEquals(
                System.getProperty("maven3version"),
                mavenVersion(mvn3ExecutorRequestBuilder().build()));
    }

    @Test
    void version4() throws Exception {
        assertEquals(
                System.getProperty("maven4version"),
                mavenVersion(mvn4ExecutorRequestBuilder().build()));
    }

    @Test
    void defaultFs4CaptureOutput() throws Exception {
        layDownFiles(cwd);
        ByteArrayOutputStream stdout = new ByteArrayOutputStream();
        execute(
                null,
                List.of(mvn4ExecutorRequestBuilder()
                        .cwd(cwd)
                        .argument("-V")
                        .argument("verify")
                        .stdOut(stdout)
                        .build()));
        System.out.println(stdout);
        assertFalse(stdout.toString().contains("[\u001B["), "By default no ANSI color codes");
        assertTrue(stdout.toString().contains("INFO"), "No INFO found");
    }

    @Test
    void defaultFs4CaptureOutputWithForcedColor() throws Exception {
        layDownFiles(cwd);
        ByteArrayOutputStream stdout = new ByteArrayOutputStream();
        execute(
                null,
                List.of(mvn4ExecutorRequestBuilder()
                        .cwd(cwd)
                        .argument("-V")
                        .argument("verify")
                        .argument("--color=yes")
                        .stdOut(stdout)
                        .build()));
        System.out.println(stdout);
        assertTrue(stdout.toString().contains("[\u001B["), "No ANSI codes present");
        assertTrue(stdout.toString().contains("INFO"), "No INFO found");
    }

    @Test
    void defaultFs4CaptureOutputWithForcedOffColor() throws Exception {
        layDownFiles(cwd);
        ByteArrayOutputStream stdout = new ByteArrayOutputStream();
        execute(
                null,
                List.of(mvn4ExecutorRequestBuilder()
                        .cwd(cwd)
                        .argument("-V")
                        .argument("verify")
                        .argument("--color=no")
                        .stdOut(stdout)
                        .build()));
        System.out.println(stdout);
        assertFalse(stdout.toString().contains("[\u001B["), "No ANSI codes present");
        assertTrue(stdout.toString().contains("INFO"), "No INFO found");
    }

    @Test
    void defaultFs3CaptureOutput() throws Exception {
        layDownFiles(cwd);
        ByteArrayOutputStream stdout = new ByteArrayOutputStream();
        execute(
                null,
                List.of(mvn3ExecutorRequestBuilder()
                        .cwd(cwd)
                        .argument("-V")
                        .argument("verify")
                        .stdOut(stdout)
                        .build()));
        System.out.println(stdout);
        // Note: we do not validate ANSI as Maven3 is weird in this respect (thinks is color but is not)
        // assertTrue(stdout.toString().contains("[\u001B["), "No ANSI codes present");
        assertTrue(stdout.toString().contains("INFO"), "No INFO found");
    }

    @Test
    void defaultFs3CaptureOutputWithForcedColor() throws Exception {
        layDownFiles(cwd);
        ByteArrayOutputStream stdout = new ByteArrayOutputStream();
        execute(
                null,
                List.of(mvn3ExecutorRequestBuilder()
                        .cwd(cwd)
                        .argument("-V")
                        .argument("verify")
                        .argument("--color=yes")
                        .stdOut(stdout)
                        .build()));
        System.out.println(stdout);
        assertTrue(stdout.toString().contains("[\u001B["), "No ANSI codes present");
        assertTrue(stdout.toString().contains("INFO"), "No INFO found");
    }

    @Test
    void defaultFs3CaptureOutputWithForcedOffColor() throws Exception {
        layDownFiles(cwd);
        ByteArrayOutputStream stdout = new ByteArrayOutputStream();
        execute(
                null,
                List.of(mvn3ExecutorRequestBuilder()
                        .cwd(cwd)
                        .argument("-V")
                        .argument("verify")
                        .argument("--color=no")
                        .stdOut(stdout)
                        .build()));
        System.out.println(stdout);
        assertFalse(stdout.toString().contains("[\u001B["), "No ANSI codes present");
        assertTrue(stdout.toString().contains("INFO"), "No INFO found");
    }

    public static final String POM_STRING = """
                <?xml version="1.0" encoding="UTF-8"?>
                <project xmlns="http://maven.apache.org/POM/4.0.0" xmlns:xsi="http://www.w3.org/2001/XMLSchema-instance"
                         xsi:schemaLocation="http://maven.apache.org/POM/4.0.0 https://maven.apache.org/maven-v4_0_0.xsd">

                    <modelVersion>4.0.0</modelVersion>

                    <groupId>org.apache.maven.samples</groupId>
                    <artifactId>sample</artifactId>
                    <version>1.0.0</version>

                    <dependencyManagement>
                      <dependencies>
                        <dependency>
                          <groupId>org.junit</groupId>
                          <artifactId>junit-bom</artifactId>
                          <version>5.11.1</version>
                          <type>pom</type>
                          <scope>import</scope>
                        </dependency>
                      </dependencies>
                    </dependencyManagement>

                    <dependencies>
                      <dependency>
                        <groupId>org.junit.jupiter</groupId>
                        <artifactId>junit-jupiter-api</artifactId>
                        <scope>test</scope>
                      </dependency>
                    </dependencies>

                </project>
                """;

    public static final String APP_JAVA_STRING = """
            package org.apache.maven.samples.sample;

            public class App {
                public static void main(String... args) {
                    System.out.println("Hello World!");
                }
            }
            """;

    protected void execute(@Nullable Path logFile, Collection<ExecutorRequest> requests) throws Exception {
        Executor invoker = createAndMemoizeExecutor();
        for (ExecutorRequest request : requests) {
            if (MimirInfuser.isMimirPresentUW()) {
                if (maven3Home().equals(request.installationDirectory())) {
                    MimirInfuser.doInfusePW(Environment.MIMIR_VERSION, request.cwd(), request.userHomeDirectory());
                } else if (maven4Home().equals(request.installationDirectory())) {
                    MimirInfuser.doInfuseUW(Environment.MIMIR_VERSION, request.userHomeDirectory());
                }
            }
            int exitCode = invoker.execute(request);
            if (exitCode != 0) {
                throw new FailedExecution(request, exitCode, logFile == null ? "" : Files.readString(logFile));
            }
        }
    }

    protected String mavenVersion(ExecutorRequest request) throws Exception {
        return createAndMemoizeExecutor().mavenVersion(request);
    }

    public ExecutorRequest.Builder mvn3ExecutorRequestBuilder() {
        return customize(ExecutorRequest.mavenBuilder(maven3Home()));
    }

    private Path maven3Home() {
        return ExecutorRequest.getCanonicalPath(Paths.get(System.getProperty("maven3home")));
    }

    public ExecutorRequest.Builder mvn4ExecutorRequestBuilder() {
        return customize(ExecutorRequest.mavenBuilder(maven4Home()));
    }

    private Path maven4Home() {
        return ExecutorRequest.getCanonicalPath(Paths.get(System.getProperty("maven4home")));
    }

    private ExecutorRequest.Builder customize(ExecutorRequest.Builder builder) {
        builder =
                builder.cwd(cwd).userHomeDirectory(userHome).argument("-Daether.remoteRepositoryFilter.prefixes=false");
        if (System.getProperty("localRepository") != null) {
            builder.argument("-Dmaven.repo.local.tail=" + System.getProperty("localRepository"));
        }
        return builder;
    }

    protected void layDownFiles(Path cwd) throws IOException {
        Files.createDirectory(cwd.resolve(".mvn"));
        Path pom = cwd.resolve("pom.xml").toAbsolutePath();
        Files.writeString(pom, POM_STRING);
        Path appJava = cwd.resolve("src/main/java/org/apache/maven/samples/sample/App.java");
        Files.createDirectories(appJava.getParent());
        Files.writeString(appJava, APP_JAVA_STRING);
    }

    protected static class FailedExecution extends Exception {
        private final ExecutorRequest request;
        private final int exitCode;
        private final String log;

        public FailedExecution(ExecutorRequest request, int exitCode, String log) {
            super(request.toString() + " => " + exitCode + "\n" + log);
            this.request = request;
            this.exitCode = exitCode;
            this.log = log;
        }

        public ExecutorRequest getRequest() {
            return request;
        }

        public int getExitCode() {
            return exitCode;
        }

        public String getLog() {
            return log;
        }
    }
}<|MERGE_RESOLUTION|>--- conflicted
+++ resolved
@@ -44,11 +44,7 @@
 import static org.junit.jupiter.api.Assertions.assertTrue;
 import static org.junit.jupiter.api.condition.OS.WINDOWS;
 
-<<<<<<< HEAD
-@Timeout(25)
-=======
 @Timeout(60)
->>>>>>> e92746c4
 public abstract class MavenExecutorTestSupport {
     @TempDir(cleanup = CleanupMode.NEVER)
     private static Path tempDir;
