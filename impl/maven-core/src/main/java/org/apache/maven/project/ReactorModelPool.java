--- conflicted
+++ resolved
@@ -65,13 +65,6 @@
             if (this == obj) {
                 return true;
             }
-<<<<<<< HEAD
-            if (obj instanceof GAKey that) {
-                return artifactId.equals(that.artifactId) && groupId.equals(that.groupId);
-            } else {
-                return false;
-            }
-=======
 
             if (!(obj instanceof CacheKey)) {
                 return false;
@@ -80,7 +73,6 @@
             CacheKey that = (CacheKey) obj;
 
             return artifactId.equals(that.artifactId) && groupId.equals(that.groupId) && version.equals(that.version);
->>>>>>> 5cef91e4
         }
 
         @Override
