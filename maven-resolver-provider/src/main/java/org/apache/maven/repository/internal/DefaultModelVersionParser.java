--- conflicted
+++ resolved
@@ -22,12 +22,8 @@
 import javax.inject.Named;
 import javax.inject.Singleton;
 
-<<<<<<< HEAD
-import java.util.Objects;
 import java.util.regex.Pattern;
 
-=======
->>>>>>> a3819706
 import org.apache.maven.api.Version;
 import org.apache.maven.api.VersionConstraint;
 import org.apache.maven.api.VersionRange;
@@ -40,14 +36,9 @@
 
 @Named
 @Singleton
-<<<<<<< HEAD
-public class DefaultModelVersionParser implements VersionParser {
+public class DefaultModelVersionParser implements ModelVersionParser {
     private static final String SNAPSHOT = "SNAPSHOT";
     private static final Pattern SNAPSHOT_TIMESTAMP = Pattern.compile("^(.*-)?([0-9]{8}\\.[0-9]{6}-[0-9]+)$");
-
-=======
-public class DefaultModelVersionParser implements ModelVersionParser {
->>>>>>> a3819706
     private final VersionScheme versionScheme;
 
     @Inject
@@ -68,18 +59,18 @@
     }
 
     @Override
-<<<<<<< HEAD
     public boolean isSnapshot(String version) {
         return checkSnapshot(version);
     }
 
     public static boolean checkSnapshot(String version) {
         return version.endsWith(SNAPSHOT) || SNAPSHOT_TIMESTAMP.matcher(version).matches();
-=======
+    }
+
+    @Override
     public VersionConstraint parseVersionConstraint(String constraint) {
         requireNonNull(constraint, "constraint");
         return new DefaultVersionConstraint(versionScheme, constraint);
->>>>>>> a3819706
     }
 
     static class DefaultVersion implements Version {
