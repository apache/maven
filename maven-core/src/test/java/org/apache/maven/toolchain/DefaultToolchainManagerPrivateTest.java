--- conflicted
+++ resolved
@@ -37,34 +37,36 @@
 import org.apache.maven.toolchain.model.ToolchainModel;
 import org.junit.jupiter.api.BeforeEach;
 import org.junit.jupiter.api.Test;
+import org.mockito.InjectMocks;
+import org.mockito.Mock;
+import org.mockito.MockitoAnnotations;
 import org.slf4j.Logger;
 
 public class DefaultToolchainManagerPrivateTest
 {
-    private final org.slf4j.Logger logger = mock( Logger.class );
+    // Mocks to inject into toolchainManager
+    @Mock
+    private Logger logger;
 
-    private final ToolchainFactory toolchainFactory_basicType = mock( ToolchainFactory.class );
+    @InjectMocks
+    private DefaultToolchainManagerPrivate toolchainManager;
 
-    private final ToolchainFactory toolchainFactory_rareType = mock( ToolchainFactory.class );
+    @Mock
+    private ToolchainFactory toolchainFactory_basicType;
 
-    private final DefaultToolchainManagerPrivate toolchainManager = new DefaultToolchainManagerPrivate( logger );
+    @Mock
+    private ToolchainFactory toolchainFactory_rareType;
 
     @BeforeEach
     public void setUp()
     {
-<<<<<<< HEAD
-        toolchainManager.factories = new HashMap<>();
-        toolchainManager.factories.put( "basic", toolchainFactory_basicType );
-        toolchainManager.factories.put( "rare", toolchainFactory_rareType );
-=======
 
         MockitoAnnotations.initMocks( this );
 
         Map<String, ToolchainFactory> factories = new HashMap<>();
         factories.put( "basic", toolchainFactory_basicType );
         factories.put( "rare", toolchainFactory_rareType );
-        toolchainManager = new DefaultToolchainManagerPrivate( logger, factories );
->>>>>>> 35e5a4d7
+        toolchainManager = new DefaultToolchainManagerPrivate( factories, logger );
     }
 
     @Test
