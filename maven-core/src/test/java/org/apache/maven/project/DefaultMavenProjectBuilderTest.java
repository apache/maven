--- conflicted
+++ resolved
@@ -248,12 +248,8 @@
      *
      * @throws Exception in case of issue
      */
-<<<<<<< HEAD
+    @Test
     public void testBuildParentVersionRangeLocallyWithChildProjectVersionExpression() throws Exception
-=======
-    @Test
-    public void testBuildParentVersionRangeLocallyWithChildVersionExpression() throws Exception
->>>>>>> 6b607109
     {
         File f1 =
             getTestFile(
@@ -350,12 +346,8 @@
      *
      * @throws Exception in case of issue
      */
-<<<<<<< HEAD
+    @Test
     public void testBuildParentVersionRangeExternallyWithChildProjectVersionExpression() throws Exception
-=======
-    @Test
-    public void testBuildParentVersionRangeExternallyWithChildVersionExpression() throws Exception
->>>>>>> 6b607109
     {
         File f1 =
             getTestFile(
