--- conflicted
+++ resolved
@@ -123,16 +123,10 @@
         config.setLocalRepository( repositorySystem.createArtifactRepository( "local", localRepoUrl,
                                                                               new DefaultRepositoryLayout(), null, null ) );
         config.setActiveProfileIds( settings.getActiveProfiles() );
-<<<<<<< HEAD
-        MavenRepositorySystemSession repoSession = new MavenRepositorySystemSession( true );
-        repoSession.setLocalRepositoryManager( new SimpleLocalRepositoryManager(
-                                                                                 new File(
-                                                                                           config.getLocalRepository().getBasedir() ) ) );
-=======
+
         DefaultRepositorySystemSession repoSession = MavenRepositorySystemUtils.newSession();
         LocalRepository localRepo = new LocalRepository( config.getLocalRepository().getBasedir() );
         repoSession.setLocalRepositoryManager( new SimpleLocalRepositoryManagerFactory().newInstance( localRepo ) );
->>>>>>> 4fdcdbd2
         config.setRepositorySession( repoSession );
 
         return new PomTestWrapper( pomFile, projectBuilder.build( pomFile, config ).getProject() );
