--- conflicted
+++ resolved
@@ -94,23 +94,7 @@
 public class DefaultProjectBuilder
     implements ProjectBuilder
 {
-<<<<<<< HEAD
     private final Logger logger = LoggerFactory.getLogger( getClass() );
-
-    @Inject
-    private ModelBuilder modelBuilder;
-
-    @Inject
-    private ModelProcessor modelProcessor;
-
-    @Inject
-    private ProjectBuildingHelper projectBuildingHelper;
-
-    @Inject
-    private MavenRepositorySystem repositorySystem;
-=======
-
-    private final Logger logger;
     private final ModelBuilder modelBuilder;
     private final ModelProcessor modelProcessor;
     private final ProjectBuildingHelper projectBuildingHelper;
@@ -118,11 +102,9 @@
     private final org.eclipse.aether.RepositorySystem repoSystem;
     private final RemoteRepositoryManager repositoryManager;
     private final ProjectDependenciesResolver dependencyResolver;
->>>>>>> 35e5a4d7
 
     @Inject
     public DefaultProjectBuilder(
-            Logger logger,
             ModelBuilder modelBuilder,
             ModelProcessor modelProcessor,
             ProjectBuildingHelper projectBuildingHelper,
@@ -131,7 +113,6 @@
             RemoteRepositoryManager repositoryManager,
             ProjectDependenciesResolver dependencyResolver )
     {
-        this.logger = logger;
         this.modelBuilder = modelBuilder;
         this.modelProcessor = modelProcessor;
         this.projectBuildingHelper = projectBuildingHelper;
