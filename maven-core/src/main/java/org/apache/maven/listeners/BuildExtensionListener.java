--- conflicted
+++ resolved
@@ -1,20 +1,12 @@
 package org.apache.maven.listeners;
 
 import java.util.ArrayList;
-<<<<<<< HEAD
-import java.util.Arrays;
-=======
->>>>>>> 101dd853
 import java.util.List;
 
 import org.apache.maven.artifact.repository.ArtifactRepository;
 import org.apache.maven.execution.MavenSession;
 import org.apache.maven.model.Extension;
 import org.apache.maven.model.Model;
-<<<<<<< HEAD
-import org.apache.maven.model.ProjectUri;
-=======
->>>>>>> 101dd853
 import org.codehaus.plexus.component.annotations.Component;
 import org.codehaus.plexus.component.annotations.Configuration;
 
@@ -44,14 +36,6 @@
     {
     	buildExtensions.addAll(new ArrayList<Extension>(model.getBuild().getExtensions()));
     }
-<<<<<<< HEAD
-           
-    public List<String> getUris()
-    {
-        return Arrays.asList( ProjectUri.Build.Extensions.Extension.xUri );
-    }
-=======
->>>>>>> 101dd853
     
     /**
      * Take the extension elements that were found during the POM construction process and now
