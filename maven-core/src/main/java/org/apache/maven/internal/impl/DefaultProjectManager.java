--- conflicted
+++ resolved
@@ -105,40 +105,10 @@
 
     @Override
     public List<RemoteRepository> getRepositories(Project project) {
-<<<<<<< HEAD
         return ((DefaultProject) project)
                 .getProject().getRemoteProjectRepositories().stream()
                         .map(session::getRemoteRepository)
                         .collect(Collectors.toList());
-=======
-        // TODO: apiv4
-        throw new UnsupportedOperationException("Not implemented yet");
-    }
-
-    @Override
-    public List<Artifact> getResolvedDependencies(Project project, ResolutionScope scope) {
-        Collection<String> toResolve = toScopes(scope);
-        try {
-            LifecycleDependencyResolver lifecycleDependencyResolver =
-                    container.lookup(LifecycleDependencyResolver.class);
-            Set<org.apache.maven.artifact.Artifact> artifacts = lifecycleDependencyResolver.resolveProjectArtifacts(
-                    getMavenProject(project),
-                    toResolve,
-                    toResolve,
-                    InternalSession.from(session).getMavenSession(),
-                    false,
-                    Collections.emptySet());
-            return map(artifacts, a -> InternalSession.from(session).getArtifact(RepositoryUtils.toArtifact(a)));
-        } catch (LifecycleExecutionException | ComponentLookupException e) {
-            throw new MavenException("Unable to resolve project dependencies", e);
-        }
-    }
-
-    @Override
-    public Node getCollectedDependencies(Project project, ResolutionScope scope) {
-        // TODO: apiv4
-        throw new UnsupportedOperationException("Not implemented yet");
->>>>>>> 71eb6de7
     }
 
     @Override
