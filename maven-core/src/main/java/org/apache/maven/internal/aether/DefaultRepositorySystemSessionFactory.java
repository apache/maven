--- conflicted
+++ resolved
@@ -78,11 +78,7 @@
 @Named
 public class DefaultRepositorySystemSessionFactory
 {
-<<<<<<< HEAD
     private final Logger logger = LoggerFactory.getLogger( getClass() );
-=======
-    private final Logger logger;
->>>>>>> 35e5a4d7
 
     private final ArtifactHandlerManager artifactHandlerManager;
 
@@ -100,7 +96,6 @@
 
     @Inject
     public DefaultRepositorySystemSessionFactory(
-            Logger logger,
             ArtifactHandlerManager artifactHandlerManager,
             RepositorySystem repoSystem,
             @Nullable @Named( "simple" ) LocalRepositoryManagerFactory simpleLocalRepoMgrFactory,
@@ -109,7 +104,6 @@
             EventSpyDispatcher eventSpyDispatcher,
             MavenRepositorySystem mavenRepositorySystem )
     {
-        this.logger = logger;
         this.artifactHandlerManager = artifactHandlerManager;
         this.repoSystem = repoSystem;
         this.simpleLocalRepoMgrFactory = simpleLocalRepoMgrFactory;
