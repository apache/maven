--- conflicted
+++ resolved
@@ -43,15 +43,7 @@
 import org.apache.maven.model.transform.stax.XmlUtils;
 import org.apache.maven.project.MavenProject;
 import org.apache.maven.project.artifact.ProjectArtifact;
-<<<<<<< HEAD
-import org.codehaus.plexus.util.xml.XmlStreamReader;
-import org.codehaus.plexus.util.xml.pull.EntityReplacementMap;
-import org.codehaus.plexus.util.xml.pull.MXParser;
-import org.codehaus.plexus.util.xml.pull.XmlPullParser;
-import org.codehaus.plexus.util.xml.pull.XmlPullParserException;
-=======
 import org.codehaus.stax2.XMLInputFactory2;
->>>>>>> 36db1e35
 import org.eclipse.aether.RepositorySystemSession;
 import org.eclipse.aether.artifact.Artifact;
 import org.eclipse.aether.artifact.DefaultArtifact;
@@ -190,16 +182,6 @@
     /**
      * The actual transformation: visible for testing.
      */
-<<<<<<< HEAD
-    static InputStream transform(Path pomFile, TransformerContext context) throws IOException, XmlPullParserException {
-        XmlStreamReader reader = new XmlStreamReader(Files.newInputStream(pomFile));
-        XmlPullParser parser = new MXParser(EntityReplacementMap.defaultEntityReplacementMap);
-        parser.setInput(reader);
-        parser = new RawToConsumerPomXMLFilterFactory(new DefaultBuildPomXMLFilterFactory(context, true))
-                .get(parser, pomFile);
-
-        return XmlUtils.writeDocument(reader, parser);
-=======
     static InputStream transform(Path pomFile, TransformerContext context) throws IOException, XMLStreamException {
         try (InputStream input = Files.newInputStream(pomFile)) {
             XMLInputFactory2 factory = new com.ctc.wstx.stax.WstxInputFactory();
@@ -209,6 +191,5 @@
                     .get(reader, pomFile);
             return XmlUtils.writeDocument(reader);
         }
->>>>>>> 36db1e35
     }
 }