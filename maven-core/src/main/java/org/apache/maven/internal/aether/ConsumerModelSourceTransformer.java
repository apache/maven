package org.apache.maven.internal.aether;

/*
 * Licensed to the Apache Software Foundation (ASF) under one
 * or more contributor license agreements.  See the NOTICE file
 * distributed with this work for additional information
 * regarding copyright ownership.  The ASF licenses this file
 * to you under the Apache License, Version 2.0 (the
 * "License"); you may not use this file except in compliance
 * with the License.  You may obtain a copy of the License at
 *
 *   http://www.apache.org/licenses/LICENSE-2.0
 *
 * Unless required by applicable law or agreed to in writing,
 * software distributed under the License is distributed on an
 * "AS IS" BASIS, WITHOUT WARRANTIES OR CONDITIONS OF ANY
 * KIND, either express or implied.  See the License for the
 * specific language governing permissions and limitations
 * under the License.
 */

import java.io.IOException;
import java.io.InputStream;
import java.nio.file.Files;
import java.nio.file.Path;
import java.util.function.Consumer;

import javax.xml.parsers.ParserConfigurationException;
import javax.xml.stream.XMLInputFactory;
import javax.xml.stream.XMLStreamException;
import javax.xml.stream.XMLStreamReader;
import javax.xml.transform.OutputKeys;
import javax.xml.transform.Transformer;
import javax.xml.transform.TransformerConfigurationException;
import javax.xml.transform.sax.SAXTransformerFactory;
import javax.xml.transform.sax.TransformerHandler;

import org.apache.maven.model.building.AbstractModelSourceTransformer;
import org.apache.maven.model.building.DefaultBuildPomXMLFilterFactory;
import org.apache.maven.model.building.TransformerContext;
import org.apache.maven.xml.internal.DefaultConsumerPomXMLFilterFactory;
import org.apache.maven.xml.sax.filter.AbstractSAXFilter;
import org.xml.sax.SAXException;
import org.xml.sax.ext.LexicalHandler;

class ConsumerModelSourceTransformer extends AbstractModelSourceTransformer
{
    @Override
    protected AbstractSAXFilter getSAXFilter( Path pomFile, 
                                              TransformerContext context,
                                              Consumer<LexicalHandler> lexicalHandlerConsumer )
        throws TransformerConfigurationException, SAXException, ParserConfigurationException
    {
        return new DefaultConsumerPomXMLFilterFactory( new DefaultBuildPomXMLFilterFactory( context,
<<<<<<< HEAD
                                                                                            true ) ).get( pomFile );
=======
                                                                        lexicalHandlerConsumer ) ).get( pomFile );
>>>>>>> e7eef9d3
    }
    
    /**
     * This transformer will ensure that encoding and version are kept.
     * However, it cannot prevent:
     * <ul>
     *   <li>attributes will be on one line</li>
     *   <li>Unnecessary whitespace before the rootelement will be removed</li> 
     * </ul>
     */
    @Override
    protected TransformerHandler getTransformerHandler( Path pomFile )
        throws IOException, org.apache.maven.model.building.TransformerException
    {
        final TransformerHandler transformerHandler;
        
        final SAXTransformerFactory transformerFactory = getTransformerFactory();
        
        // Keep same encoding+version
        try ( InputStream input = Files.newInputStream( pomFile ) )
        {
            XMLStreamReader streamReader =
                XMLInputFactory.newFactory().createXMLStreamReader( input );

            transformerHandler = transformerFactory.newTransformerHandler();

            final String encoding = streamReader.getCharacterEncodingScheme();
            final String version = streamReader.getVersion();
            
            Transformer transformer = transformerHandler.getTransformer();
            transformer.setOutputProperty( OutputKeys.METHOD, "xml" );
            if ( encoding == null && version == null )
            {
                transformer.setOutputProperty( OutputKeys.OMIT_XML_DECLARATION, "yes" );
            }
            else
            {
                transformer.setOutputProperty( OutputKeys.OMIT_XML_DECLARATION, "no" );

                if ( encoding != null )
                {
                    transformer.setOutputProperty( OutputKeys.ENCODING, encoding );
                }
                if ( version != null )
                {
                    transformer.setOutputProperty( OutputKeys.VERSION, version );
                }
            }
        }
        catch ( XMLStreamException | TransformerConfigurationException e )
        {
            throw new org.apache.maven.model.building.TransformerException( 
                               "Failed to detect XML encoding and version", e );
        }
        return transformerHandler;
    }

}<|MERGE_RESOLUTION|>--- conflicted
+++ resolved
@@ -46,17 +46,13 @@
 class ConsumerModelSourceTransformer extends AbstractModelSourceTransformer
 {
     @Override
-    protected AbstractSAXFilter getSAXFilter( Path pomFile, 
+    protected AbstractSAXFilter getSAXFilter( Path pomFile,
                                               TransformerContext context,
                                               Consumer<LexicalHandler> lexicalHandlerConsumer )
         throws TransformerConfigurationException, SAXException, ParserConfigurationException
     {
         return new DefaultConsumerPomXMLFilterFactory( new DefaultBuildPomXMLFilterFactory( context,
-<<<<<<< HEAD
-                                                                                            true ) ).get( pomFile );
-=======
-                                                                        lexicalHandlerConsumer ) ).get( pomFile );
->>>>>>> e7eef9d3
+                                                                        lexicalHandlerConsumer, true ) ).get( pomFile );
     }
     
     /**
