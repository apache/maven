--- conflicted
+++ resolved
@@ -141,13 +141,13 @@
       <scope>test</scope>
     </dependency>
     <dependency>
-<<<<<<< HEAD
+      <groupId>org.hamcrest</groupId>
+      <artifactId>hamcrest-library</artifactId>
+      <scope>test</scope>
+    </dependency>
+    <dependency>
       <groupId>org.xmlunit</groupId>
       <artifactId>xmlunit-assertj</artifactId>
-=======
-      <groupId>org.hamcrest</groupId>
-      <artifactId>hamcrest-library</artifactId>
->>>>>>> 3f3d775e
       <scope>test</scope>
     </dependency>
   </dependencies>
