--- conflicted
+++ resolved
@@ -156,11 +156,7 @@
 
       - name: Build with downloaded Maven
         shell: bash
-<<<<<<< HEAD
-        run: mvn verify -e -B -V
-=======
-        run: mvn verify -Papache-release -Dgpg.skip=true -e -B -V -Dmaven.repo.local=$HOME/.m2/repository/cached
->>>>>>> d80804c3
+        run: mvn verify -Papache-release -Dgpg.skip=true -e -B -V
 
       - name: Build site with downloaded Maven
         shell: bash
