--- conflicted
+++ resolved
@@ -22,11 +22,7 @@
 
 import org.apache.maven.artifact.repository.ArtifactRepository;
 
-<<<<<<< HEAD
-/** @author Oleg Gusakov */
 @Deprecated
-=======
->>>>>>> 0b324638
 public class MetadataResolutionRequest {
     protected ArtifactMetadata query;
     protected ArtifactRepository localRepository;
