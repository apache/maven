<?xml version="1.0" encoding="UTF-8"?>
<!--
Licensed to the Apache Software Foundation (ASF) under one
or more contributor license agreements.  See the NOTICE file
distributed with this work for additional information
regarding copyright ownership.  The ASF licenses this file
to you under the Apache License, Version 2.0 (the
"License"); you may not use this file except in compliance
with the License.  You may obtain a copy of the License at

    http://www.apache.org/licenses/LICENSE-2.0

Unless required by applicable law or agreed to in writing,
software distributed under the License is distributed on an
"AS IS" BASIS, WITHOUT WARRANTIES OR CONDITIONS OF ANY
KIND, either express or implied.  See the License for the
specific language governing permissions and limitations
under the License.
-->
<project xmlns="http://maven.apache.org/POM/4.0.0" xmlns:xsi="http://www.w3.org/2001/XMLSchema-instance" xsi:schemaLocation="http://maven.apache.org/POM/4.0.0 https://maven.apache.org/xsd/maven-4.0.0.xsd">
  <modelVersion>4.0.0</modelVersion>

  <parent>
    <groupId>org.apache.maven</groupId>
    <artifactId>maven-parent</artifactId>
    <!-- please also update in maven-bom -->
    <version>39</version>
    <relativePath />
  </parent>

  <artifactId>maven</artifactId>
  <version>4.0.0-alpha-4-SNAPSHOT</version>
  <packaging>pom</packaging>

  <name>Apache Maven</name>
  <description>Maven is a software build management and
    comprehension tool. Based on the concept of a project object model:
    builds, dependency management, documentation creation, site
    publication, and distribution publication are all controlled from
    the declarative file. Maven can be extended by plugins to utilise a
    number of other development tools for reporting or the build
    process.</description>
  <url>https://maven.apache.org/ref/${project.version}/</url>
  <inceptionYear>2001</inceptionYear>

<<<<<<< HEAD
  <properties>
    <javaVersion>8</javaVersion>
    <classWorldsVersion>2.6.0</classWorldsVersion>
    <commonsCliVersion>1.5.0</commonsCliVersion>
    <commonsIoVersion>2.11.0</commonsIoVersion>
    <commonsLangVersion>3.12.0</commonsLangVersion>
    <junitVersion>5.9.1</junitVersion>
    <mockitoVersion>3.2.0</mockitoVersion>
    <plexusVersion>2.1.0</plexusVersion>
    <plexusInterpolationVersion>1.26</plexusInterpolationVersion>
    <plexusUtilsVersion>4.0.0-alpha-3-SNAPSHOT</plexusUtilsVersion>
    <plexusUtilsVersionEmbedded>3.4.2</plexusUtilsVersionEmbedded>
    <guiceVersion>5.1.0</guiceVersion>
    <guavaVersion>30.1-jre</guavaVersion>
    <guavafailureaccessVersion>1.0.1</guavafailureaccessVersion>
    <wagonVersion>3.5.2</wagonVersion>
    <securityDispatcherVersion>2.0</securityDispatcherVersion>
    <cipherVersion>2.0</cipherVersion>
    <jxpathVersion>1.3</jxpathVersion>
    <resolverVersion>1.8.2</resolverVersion>
    <slf4jVersion>1.7.36</slf4jVersion>
    <xmlunitVersion>2.6.4</xmlunitVersion>
    <maven.test.redirectTestOutputToFile>true</maven.test.redirectTestOutputToFile>
    <!-- Control the name of the distribution and information output by mvn -->
    <distributionId>apache-maven</distributionId>
    <distributionShortName>Maven</distributionShortName>
    <distributionName>Apache Maven</distributionName>
    <maven.site.path>ref/4-LATEST</maven.site.path>
    <project.build.outputTimestamp>2022-10-14T23:41:39Z</project.build.outputTimestamp>
  </properties>

  <modules>
    <module>maven-bom</module>
    <module>maven-plugin-api</module>
    <module>maven-builder-support</module>
    <module>maven-model</module>
    <module>maven-model-builder</module>
    <module>maven-model-transform</module>
    <module>api</module>
    <module>maven-xml-impl</module>
    <module>plexus-utils</module>
    <module>maven-core</module>
    <module>maven-settings</module>
    <module>maven-settings-builder</module>
    <module>maven-artifact</module>
    <module>maven-resolver-provider</module>
    <module>maven-repository-metadata</module>
    <module>maven-slf4j-provider</module>
    <module>maven-slf4j-wrapper</module>
    <module>maven-embedder</module>
    <module>maven-compat</module>
    <module>apache-maven</module> <!-- rename to apache-maven/maven.pom after RAT-268 -->
    <module>maven-toolchain-model</module>
    <module>maven-toolchain-builder</module>
  </modules>

  <scm>
    <connection>scm:git:https://gitbox.apache.org/repos/asf/maven.git</connection>
    <developerConnection>scm:git:https://gitbox.apache.org/repos/asf/maven.git</developerConnection>
    <url>https://github.com/apache/maven/tree/${project.scm.tag}</url>
    <tag>maven-4.0.0-alpha-1</tag>
  </scm>
  <issueManagement>
    <system>jira</system>
    <url>https://issues.apache.org/jira/browse/MNG</url>
  </issueManagement>
  <ciManagement>
    <system>Jenkins</system>
    <url>https://ci-maven.apache.org/job/Maven/job/maven-box/job/maven/</url>
  </ciManagement>
  <distributionManagement>
    <downloadUrl>https://maven.apache.org/download.html</downloadUrl>
    <site>
      <id>apache.website</id>
      <url>scm:svn:https://svn.apache.org/repos/asf/maven/website/components/${maven.site.path}</url>
    </site>
  </distributionManagement>

=======
>>>>>>> f77de570
  <contributors>
    <contributor>
      <name>Stuart McCulloch</name>
    </contributor>
    <contributor>
      <name>Christian Schulte (MNG-2199)</name>
    </contributor>
    <contributor>
      <name>Christopher Tubbs (MNG-4226)</name>
    </contributor>
    <contributor>
      <name>Konstantin Perikov (MNG-4565)</name>
    </contributor>
    <contributor>
      <name>Sébastian Le Merdy (MNG-5613)</name>
    </contributor>
    <contributor>
      <name>Mark Ingram (MNG-5639)</name>
    </contributor>
    <contributor>
      <name>Phil Pratt-Szeliga (MNG-5645)</name>
    </contributor>
    <contributor>
      <name>Florencia Tarditti (PR 41)</name>
    </contributor>
    <contributor>
      <name>Anton Tanasenko</name>
    </contributor>
    <contributor>
      <name>Joseph Walton (MNG-5297)</name>
    </contributor>
    <contributor>
      <name>Fabiano Cipriano de Oliveira (MNG-6261)</name>
    </contributor>
    <contributor>
      <name>Mike Mol (MNG-6665)</name>
    </contributor>
    <contributor>
      <name>Martin Kanters</name>
      <organization>JPoint</organization>
    </contributor>
    <contributor>
      <name>Maarten Mulders</name>
      <organization>Info Support</organization>
    </contributor>
    <contributor>
      <name>Luc Klaassen (MNG-6065)</name>
    </contributor>
    <contributor>
      <name>Wouter Aarts (MNG-6065)</name>
    </contributor>
    <contributor>
      <name>Arturo Bernal</name>
    </contributor>
  </contributors>

  <modules>
    <module>maven-bom</module>
    <module>maven-plugin-api</module>
    <module>maven-builder-support</module>
    <module>maven-model</module>
    <module>maven-model-builder</module>
    <module>maven-model-transform</module>
    <module>api</module>
    <module>maven-xml-impl</module>
    <module>plexus-utils</module>
    <module>maven-core</module>
    <module>maven-settings</module>
    <module>maven-settings-builder</module>
    <module>maven-artifact</module>
    <module>maven-resolver-provider</module>
    <module>maven-repository-metadata</module>
    <module>maven-slf4j-provider</module>
    <module>maven-slf4j-wrapper</module>
    <module>maven-embedder</module>
    <module>maven-compat</module>
    <module>apache-maven</module>
    <!-- rename to apache-maven/maven.pom after RAT-268 -->
    <module>maven-toolchain-model</module>
    <module>maven-toolchain-builder</module>
  </modules>

  <scm>
    <connection>scm:git:https://gitbox.apache.org/repos/asf/maven.git</connection>
    <developerConnection>scm:git:https://gitbox.apache.org/repos/asf/maven.git</developerConnection>
    <tag>maven-4.0.0-alpha-3</tag>
    <url>https://github.com/apache/maven/tree/${project.scm.tag}</url>
  </scm>
  <issueManagement>
    <system>jira</system>
    <url>https://issues.apache.org/jira/browse/MNG</url>
  </issueManagement>
  <ciManagement>
    <system>Jenkins</system>
    <url>https://ci-maven.apache.org/job/Maven/job/maven-box/job/maven/</url>
  </ciManagement>
  <distributionManagement>
    <site>
      <id>apache.website</id>
      <url>scm:svn:https://svn.apache.org/repos/asf/maven/website/components/${maven.site.path}</url>
    </site>
    <downloadUrl>https://maven.apache.org/download.html</downloadUrl>
  </distributionManagement>

  <properties>
    <javaVersion>8</javaVersion>
    <classWorldsVersion>2.6.0</classWorldsVersion>
    <commonsCliVersion>1.5.0</commonsCliVersion>
    <commonsIoVersion>2.11.0</commonsIoVersion>
    <commonsLangVersion>3.12.0</commonsLangVersion>
    <junitVersion>5.8.1</junitVersion>
    <mockitoVersion>3.2.0</mockitoVersion>
    <plexusVersion>2.1.0</plexusVersion>
    <plexusInterpolationVersion>1.26</plexusInterpolationVersion>
    <plexusUtilsVersion>4.0.0-alpha-4-SNAPSHOT</plexusUtilsVersion>
    <plexusUtilsVersionEmbedded>3.5.0</plexusUtilsVersionEmbedded>
    <guiceVersion>5.1.0</guiceVersion>
    <guavaVersion>30.1-jre</guavaVersion>
    <guavafailureaccessVersion>1.0.1</guavafailureaccessVersion>
    <wagonVersion>3.5.3</wagonVersion>
    <securityDispatcherVersion>2.0</securityDispatcherVersion>
    <cipherVersion>2.0</cipherVersion>
    <jxpathVersion>1.3</jxpathVersion>
    <resolverVersion>1.9.4</resolverVersion>
    <slf4jVersion>1.7.36</slf4jVersion>
    <xmlunitVersion>2.6.4</xmlunitVersion>
    <maven.test.redirectTestOutputToFile>true</maven.test.redirectTestOutputToFile>
    <!-- Control the name of the distribution and information output by mvn -->
    <distributionId>apache-maven</distributionId>
    <distributionShortName>Maven</distributionShortName>
    <distributionName>Apache Maven</distributionName>
    <maven.site.path>ref/4-LATEST</maven.site.path>
    <project.build.outputTimestamp>2022-12-12T10:37:34Z</project.build.outputTimestamp>
  </properties>

  <!--bootstrap-start-comment-->
  <dependencyManagement>
    <!--bootstrap-end-comment-->
    <dependencies>
      <!--  Maven Modules -->
      <!--bootstrap-start-comment-->
      <dependency>
        <groupId>org.apache.maven</groupId>
        <artifactId>maven-bom</artifactId>
        <version>${project.version}</version>
        <type>pom</type>
        <scope>import</scope>
      </dependency>
      <dependency>
        <groupId>org.apache.maven</groupId>
        <artifactId>maven-compat</artifactId>
        <version>${project.version}</version>
      </dependency>
      <dependency>
        <groupId>org.apache.maven</groupId>
        <artifactId>maven-slf4j-provider</artifactId>
        <version>${project.version}</version>
      </dependency>
      <!--bootstrap-end-comment-->
      <!--  Plexus -->
      <dependency>
        <groupId>org.apache.maven</groupId>
        <artifactId>plexus-utils</artifactId>
        <version>${plexusUtilsVersion}</version>
      </dependency>
      <dependency>
        <groupId>com.google.inject</groupId>
        <artifactId>guice</artifactId>
        <version>${guiceVersion}</version>
        <exclusions>
          <exclusion>
            <groupId>com.google.guava</groupId>
            <artifactId>guava</artifactId>
          </exclusion>
        </exclusions>
      </dependency>
      <dependency>
        <!-- This is a transitive dep of com.google.inject:guice -->
        <groupId>com.google.guava</groupId>
        <artifactId>guava</artifactId>
        <version>${guavaVersion}</version>
        <exclusions>
          <exclusion>
            <groupId>com.google.code.findbugs</groupId>
            <artifactId>jsr305</artifactId>
          </exclusion>
          <exclusion>
            <groupId>com.google.errorprone</groupId>
            <artifactId>error_prone_annotations</artifactId>
          </exclusion>
          <exclusion>
            <groupId>com.google.guava</groupId>
            <artifactId>failureaccess</artifactId>
          </exclusion>
          <exclusion>
            <groupId>com.google.guava</groupId>
            <artifactId>listenablefuture</artifactId>
          </exclusion>
          <exclusion>
            <groupId>com.google.j2objc</groupId>
            <artifactId>j2objc-annotations</artifactId>
          </exclusion>
          <exclusion>
            <groupId>org.checkerframework</groupId>
            <artifactId>checker-qual</artifactId>
          </exclusion>
        </exclusions>
      </dependency>
      <dependency>
        <!-- This is a transitive dep of com.google.guava:guava -->
        <groupId>com.google.guava</groupId>
        <artifactId>failureaccess</artifactId>
        <version>${guavafailureaccessVersion}</version>
      </dependency>
      <dependency>
        <groupId>org.eclipse.sisu</groupId>
        <artifactId>org.eclipse.sisu.plexus</artifactId>
        <version>${sisuVersion}</version>
        <exclusions>
          <exclusion>
            <!-- Way too easy to conflict with plugins to be in Maven and leak in plugins -->
            <groupId>javax.enterprise</groupId>
            <artifactId>cdi-api</artifactId>
          </exclusion>
        </exclusions>
      </dependency>
      <dependency>
        <groupId>org.eclipse.sisu</groupId>
        <artifactId>org.eclipse.sisu.inject</artifactId>
        <version>${sisuVersion}</version>
      </dependency>
      <dependency>
        <groupId>javax.inject</groupId>
        <artifactId>javax.inject</artifactId>
        <version>1</version>
      </dependency>
      <dependency>
        <groupId>javax.annotation</groupId>
        <artifactId>javax.annotation-api</artifactId>
        <version>1.3.2</version>
      </dependency>
      <dependency>
        <groupId>org.codehaus.plexus</groupId>
        <artifactId>plexus-component-annotations</artifactId>
        <version>${plexusVersion}</version>
      </dependency>
      <dependency>
        <groupId>org.codehaus.plexus</groupId>
        <artifactId>plexus-classworlds</artifactId>
        <version>${classWorldsVersion}</version>
      </dependency>
      <dependency>
        <groupId>org.codehaus.plexus</groupId>
        <artifactId>plexus-interpolation</artifactId>
        <version>${plexusInterpolationVersion}</version>
      </dependency>
      <dependency>
        <groupId>org.apache.maven.shared</groupId>
        <artifactId>maven-shared-utils</artifactId>
        <version>3.3.4</version>
        <exclusions>
          <!-- We use org.apache.maven.shared.utils.logging only in Maven Core -->
          <exclusion>
            <groupId>commons-io</groupId>
            <artifactId>commons-io</artifactId>
          </exclusion>
        </exclusions>
      </dependency>
      <dependency>
        <groupId>org.fusesource.jansi</groupId>
        <artifactId>jansi</artifactId>
        <version>2.4.0</version>
      </dependency>
      <dependency>
        <groupId>org.slf4j</groupId>
        <artifactId>slf4j-api</artifactId>
        <version>${slf4jVersion}</version>
      </dependency>
      <dependency>
        <groupId>org.slf4j</groupId>
        <artifactId>slf4j-simple</artifactId>
        <version>${slf4jVersion}</version>
        <optional>true</optional>
      </dependency>
      <dependency>
        <groupId>ch.qos.logback</groupId>
        <artifactId>logback-classic</artifactId>
        <version>1.2.11</version>
        <optional>true</optional>
      </dependency>
      <!--  Wagon -->
      <dependency>
        <groupId>org.apache.maven.wagon</groupId>
        <artifactId>wagon-provider-api</artifactId>
        <version>${wagonVersion}</version>
      </dependency>
      <dependency>
        <groupId>org.apache.maven.wagon</groupId>
        <artifactId>wagon-file</artifactId>
        <version>${wagonVersion}</version>
      </dependency>
      <dependency>
        <groupId>org.apache.maven.wagon</groupId>
        <artifactId>wagon-http</artifactId>
        <version>${wagonVersion}</version>
      </dependency>
      <!--  Repository -->
      <dependency>
        <groupId>org.apache.maven.resolver</groupId>
        <artifactId>maven-resolver-api</artifactId>
        <version>${resolverVersion}</version>
      </dependency>
      <dependency>
        <groupId>org.apache.maven.resolver</groupId>
        <artifactId>maven-resolver-spi</artifactId>
        <version>${resolverVersion}</version>
      </dependency>
      <dependency>
        <groupId>org.apache.maven.resolver</groupId>
        <artifactId>maven-resolver-impl</artifactId>
        <version>${resolverVersion}</version>
      </dependency>
      <dependency>
        <groupId>org.apache.maven.resolver</groupId>
        <artifactId>maven-resolver-util</artifactId>
        <version>${resolverVersion}</version>
      </dependency>
      <dependency>
        <groupId>org.apache.maven.resolver</groupId>
        <artifactId>maven-resolver-connector-basic</artifactId>
        <version>${resolverVersion}</version>
      </dependency>
      <dependency>
        <groupId>org.apache.maven.resolver</groupId>
        <artifactId>maven-resolver-transport-file</artifactId>
        <version>${resolverVersion}</version>
      </dependency>
      <dependency>
        <groupId>org.apache.maven.resolver</groupId>
        <artifactId>maven-resolver-transport-http</artifactId>
        <version>${resolverVersion}</version>
      </dependency>
      <dependency>
        <groupId>org.apache.maven.resolver</groupId>
        <artifactId>maven-resolver-transport-wagon</artifactId>
        <version>${resolverVersion}</version>
      </dependency>
      <!--  Commons -->
      <dependency>
        <groupId>commons-cli</groupId>
        <artifactId>commons-cli</artifactId>
        <version>${commonsCliVersion}</version>
      </dependency>
      <dependency>
        <groupId>commons-io</groupId>
        <artifactId>commons-io</artifactId>
        <version>${commonsIoVersion}</version>
      </dependency>
      <dependency>
        <groupId>commons-jxpath</groupId>
        <artifactId>commons-jxpath</artifactId>
        <version>${jxpathVersion}</version>
      </dependency>
      <dependency>
        <groupId>org.apache.commons</groupId>
        <artifactId>commons-lang3</artifactId>
        <version>${commonsLangVersion}</version>
      </dependency>
      <dependency>
        <groupId>org.codehaus.plexus</groupId>
        <artifactId>plexus-sec-dispatcher</artifactId>
        <version>${securityDispatcherVersion}</version>
      </dependency>
      <dependency>
        <groupId>org.codehaus.plexus</groupId>
        <artifactId>plexus-cipher</artifactId>
        <version>${cipherVersion}</version>
      </dependency>
      <dependency>
        <groupId>org.mockito</groupId>
        <artifactId>mockito-core</artifactId>
        <version>${mockitoVersion}</version>
        <scope>test</scope>
      </dependency>
      <dependency>
        <groupId>org.xmlunit</groupId>
        <artifactId>xmlunit-assertj</artifactId>
        <version>${xmlunitVersion}</version>
        <scope>test</scope>
      </dependency>
      <dependency>
        <groupId>org.xmlunit</groupId>
        <artifactId>xmlunit-core</artifactId>
        <version>${xmlunitVersion}</version>
        <scope>test</scope>
      </dependency>
      <dependency>
        <groupId>org.xmlunit</groupId>
        <artifactId>xmlunit-matchers</artifactId>
        <version>${xmlunitVersion}</version>
        <scope>test</scope>
      </dependency>
      <dependency>
        <groupId>org.hamcrest</groupId>
        <artifactId>hamcrest-core</artifactId>
        <version>2.2</version>
        <scope>test</scope>
      </dependency>
      <dependency>
        <groupId>org.hamcrest</groupId>
        <artifactId>hamcrest-library</artifactId>
        <version>2.2</version>
        <scope>test</scope>
      </dependency>
      <dependency>
        <groupId>org.codehaus.plexus</groupId>
        <artifactId>plexus-testing</artifactId>
        <version>1.0.0</version>
        <scope>test</scope>
      </dependency>
      <dependency>
        <groupId>org.junit</groupId>
        <artifactId>junit-bom</artifactId>
        <version>${junitVersion}</version>
        <type>pom</type>
        <scope>import</scope>
      </dependency>
    </dependencies>
    <!--bootstrap-start-comment-->
  </dependencyManagement>
  <!--bootstrap-end-comment-->
  <!--bootstrap-start-comment-->
  <dependencies>
    <dependency>
      <groupId>org.junit.jupiter</groupId>
      <artifactId>junit-jupiter-engine</artifactId>
      <scope>test</scope>
    </dependency>
    <dependency>
      <groupId>org.hamcrest</groupId>
      <artifactId>hamcrest-core</artifactId>
      <scope>test</scope>
    </dependency>
  </dependencies>
  <!--bootstrap-end-comment-->

  <build>
    <pluginManagement>
      <plugins>
        <plugin>
          <groupId>org.codehaus.plexus</groupId>
          <artifactId>plexus-component-metadata</artifactId>
          <version>${plexusVersion}</version>
          <executions>
            <execution>
              <goals>
                <goal>generate-metadata</goal>
                <goal>generate-test-metadata</goal>
              </goals>
            </execution>
          </executions>
        </plugin>
        <plugin>
          <groupId>org.apache.maven.plugins</groupId>
          <artifactId>maven-release-plugin</artifactId>
          <configuration>
            <autoVersionSubmodules>true</autoVersionSubmodules>
          </configuration>
        </plugin>
        <plugin>
          <groupId>org.apache.maven.plugins</groupId>
          <artifactId>maven-surefire-plugin</artifactId>
          <configuration>
            <argLine>-Xmx256m</argLine>
            <environmentVariables>
              <JENKINS_MAVEN_AGENT_DISABLED>true</JENKINS_MAVEN_AGENT_DISABLED>
            </environmentVariables>
          </configuration>
        </plugin>
        <plugin>
          <groupId>org.codehaus.modello</groupId>
          <artifactId>modello-maven-plugin</artifactId>
          <version>2.1.1</version>
          <executions>
            <execution>
              <id>modello-site-docs</id>
              <goals>
                <goal>xdoc</goal>
                <goal>xsd</goal>
              </goals>
              <phase>pre-site</phase>
            </execution>
          </executions>
        </plugin>
        <plugin>
          <groupId>org.codehaus.mojo</groupId>
          <artifactId>buildnumber-maven-plugin</artifactId>
          <version>1.4</version>
        </plugin>
        <!-- enforce backwards compatibility -->
        <plugin>
          <groupId>com.github.siom79.japicmp</groupId>
          <artifactId>japicmp-maven-plugin</artifactId>
          <version>0.16.0</version>
          <executions>
            <execution>
              <goals>
                <goal>cmp</goal>
              </goals>
              <phase>verify</phase>
              <configuration>
                <parameter>
                  <!-- baseline is 3.8.6 for Maven 4 -->
                  <oldVersionPattern>3.8.6</oldVersionPattern>
                  <breakBuildOnBinaryIncompatibleModifications>true</breakBuildOnBinaryIncompatibleModifications>
                  <onlyBinaryIncompatible>true</onlyBinaryIncompatible>
                  <!-- only exported packages from maven-core/META-INF/maven/extension.xml matter  -->
                  <includes>
                    <include>org.apache.maven.artifact</include>
                    <include>org.apache.maven.classrealm</include>
                    <include>org.apache.maven.cli</include>
                    <include>org.apache.maven.configuration</include>
                    <include>org.apache.maven.exception</include>
                    <include>org.apache.maven.execution</include>
                    <include>org.apache.maven.execution.scope</include>
                    <include>org.apache.maven.feature</include>
                    <include>org.apache.maven.graph</include>
                    <include>org.apache.maven.lifecycle</include>
                    <include>org.apache.maven.model</include>
                    <include>org.apache.maven.monitor</include>
                    <include>org.apache.maven.plugin</include>
                    <include>org.apache.maven.profiles</include>
                    <include>org.apache.maven.project</include>
                    <include>org.apache.maven.reporting</include>
                    <include>org.apache.maven.repository</include>
                    <include>org.apache.maven.rtinfo</include>
                    <include>org.apache.maven.rtinfo.internal</include>
                    <include>org.apache.maven.settings</include>
                    <include>org.apache.maven.toolchain</include>
                    <include>org.apache.maven.usability</include>
                  </includes>
                  <includeExclusively>true</includeExclusively>
                  <!-- don't include subpackages -->
                </parameter>
              </configuration>
            </execution>
          </executions>
        </plugin>
      </plugins>
    </pluginManagement>
    <plugins>
      <plugin>
        <groupId>org.codehaus.mojo</groupId>
        <artifactId>animal-sniffer-maven-plugin</artifactId>
        <version>1.21</version>
        <configuration>
          <signature>
            <groupId>org.codehaus.mojo.signature</groupId>
            <artifactId>java18</artifactId>
            <version>1.0</version>
          </signature>
        </configuration>
        <executions>
          <execution>
            <id>check-java-compat</id>
            <goals>
              <goal>check</goal>
            </goals>
            <phase>process-classes</phase>
          </execution>
        </executions>
      </plugin>
      <plugin>
        <groupId>org.apache.maven.plugins</groupId>
        <artifactId>maven-doap-plugin</artifactId>
        <version>1.2</version>
        <configuration>
          <asfExtOptions>
            <charter>The mission of the Apache Maven project is to create and maintain software
            libraries that provide a widely-used project build tool, targeting mainly Java
            development. Apache Maven promotes the use of dependencies via a
            standardized coordinate system, binary plugins, and a standard build
            lifecycle.</charter>
          </asfExtOptions>
        </configuration>
      </plugin>
      <plugin>
        <groupId>org.apache.rat</groupId>
        <artifactId>apache-rat-plugin</artifactId>
        <executions>
          <execution>
            <id>rat-check</id>
            <inherited>false</inherited>
            <configuration>
              <excludes>
                <exclude>**/.gitattributes</exclude>
                <exclude>src/test/resources*/**</exclude>
                <exclude>src/test/projects/**</exclude>
                <exclude>src/test/remote-repo/**</exclude>
                <exclude>**/*.odg</exclude>
                <exclude>.asf.yaml</exclude>
                <!--
                  ! Excluded the license files itself cause they do not have have a license of themselves.
                -->
                <exclude>src/main/appended-resources/licenses/MIT-slf4j-api-1.7.30.txt</exclude>
                <exclude>src/main/appended-resources/licenses/EPL-1.0.txt</exclude>
                <exclude>src/main/appended-resources/licenses/unrecognized-aopalliance-1.0.txt</exclude>
                <exclude>src/main/appended-resources/licenses/unrecognized-javax.annotation-api-1.3.2.txt</exclude>
              </excludes>
            </configuration>
          </execution>
        </executions>
      </plugin>
      <plugin>
        <groupId>org.apache.maven.plugins</groupId>
        <artifactId>maven-enforcer-plugin</artifactId>
        <executions>
          <execution>
            <id>ensure-no-sonatype-cipher-and-sec-dispatcher</id>
            <goals>
              <goal>enforce</goal>
            </goals>
            <phase>validate</phase>
            <configuration>
              <rules>
                <bannedDependencies>
                  <excludes>
                    <exclude>org.sonatype.plexus:plexus-sec-dispatcher</exclude>
                    <exclude>org.sonatype.plexus:plexus-cipher</exclude>
                  </excludes>
                  <message>ensure no more org.sonatype.plexus:plexus-cipher and org.sonatype.plexus:plexus-sec-dispatcher.</message>
                </bannedDependencies>
              </rules>
              <fail>true</fail>
            </configuration>
          </execution>
        </executions>
      </plugin>
    </plugins>
  </build>

  <profiles>
    <profile>
      <id>apache-release</id>
      <build>
        <plugins>
          <plugin>
            <groupId>org.apache.maven.plugins</groupId>
            <artifactId>maven-assembly-plugin</artifactId>
            <executions>
              <execution>
                <id>source-release-assembly</id>
                <configuration>
                  <!-- we have a dedicated distribution module -->
                  <skipAssembly>true</skipAssembly>
                </configuration>
              </execution>
            </executions>
          </plugin>
        </plugins>
      </build>
    </profile>
    <profile>
      <id>reporting</id>
      <reporting>
        <plugins>
          <plugin>
            <groupId>org.apache.maven.plugins</groupId>
            <artifactId>maven-javadoc-plugin</artifactId>
            <configuration>
              <tags>
                <tag>
                  <name>provisional</name>
                  <placement>tf</placement>
                  <head>Provisional:</head>
                </tag>
              </tags>
            </configuration>
            <reportSets>
              <reportSet>
                <id>aggregate</id>
                <reports>
                  <report>aggregate</report>
                </reports>
                <inherited>false</inherited>
              </reportSet>
            </reportSets>
          </plugin>
          <plugin>
            <groupId>org.apache.maven.plugins</groupId>
            <artifactId>maven-jxr-plugin</artifactId>
            <reportSets>
              <reportSet>
                <id>aggregate</id>
                <reports>
                  <report>aggregate</report>
                </reports>
                <inherited>false</inherited>
              </reportSet>
            </reportSets>
          </plugin>
        </plugins>
      </reporting>
    </profile>
    <profile>
      <id>maven-repo-local</id>
      <activation>
        <property>
          <name>maven.repo.local</name>
        </property>
      </activation>
      <build>
        <plugins>
          <plugin>
            <groupId>org.apache.maven.plugins</groupId>
            <artifactId>maven-surefire-plugin</artifactId>
            <configuration>
              <systemProperties combine.children="append">
                <property>
                  <!-- Pass this through to the tests (if set!) to have them pick the right repository -->
                  <name>maven.repo.local</name>
                  <value>${maven.repo.local}</value>
                </property>
              </systemProperties>
            </configuration>
          </plugin>
        </plugins>
      </build>
    </profile>
  </profiles>
</project><|MERGE_RESOLUTION|>--- conflicted
+++ resolved
@@ -43,87 +43,6 @@
   <url>https://maven.apache.org/ref/${project.version}/</url>
   <inceptionYear>2001</inceptionYear>
 
-<<<<<<< HEAD
-  <properties>
-    <javaVersion>8</javaVersion>
-    <classWorldsVersion>2.6.0</classWorldsVersion>
-    <commonsCliVersion>1.5.0</commonsCliVersion>
-    <commonsIoVersion>2.11.0</commonsIoVersion>
-    <commonsLangVersion>3.12.0</commonsLangVersion>
-    <junitVersion>5.9.1</junitVersion>
-    <mockitoVersion>3.2.0</mockitoVersion>
-    <plexusVersion>2.1.0</plexusVersion>
-    <plexusInterpolationVersion>1.26</plexusInterpolationVersion>
-    <plexusUtilsVersion>4.0.0-alpha-3-SNAPSHOT</plexusUtilsVersion>
-    <plexusUtilsVersionEmbedded>3.4.2</plexusUtilsVersionEmbedded>
-    <guiceVersion>5.1.0</guiceVersion>
-    <guavaVersion>30.1-jre</guavaVersion>
-    <guavafailureaccessVersion>1.0.1</guavafailureaccessVersion>
-    <wagonVersion>3.5.2</wagonVersion>
-    <securityDispatcherVersion>2.0</securityDispatcherVersion>
-    <cipherVersion>2.0</cipherVersion>
-    <jxpathVersion>1.3</jxpathVersion>
-    <resolverVersion>1.8.2</resolverVersion>
-    <slf4jVersion>1.7.36</slf4jVersion>
-    <xmlunitVersion>2.6.4</xmlunitVersion>
-    <maven.test.redirectTestOutputToFile>true</maven.test.redirectTestOutputToFile>
-    <!-- Control the name of the distribution and information output by mvn -->
-    <distributionId>apache-maven</distributionId>
-    <distributionShortName>Maven</distributionShortName>
-    <distributionName>Apache Maven</distributionName>
-    <maven.site.path>ref/4-LATEST</maven.site.path>
-    <project.build.outputTimestamp>2022-10-14T23:41:39Z</project.build.outputTimestamp>
-  </properties>
-
-  <modules>
-    <module>maven-bom</module>
-    <module>maven-plugin-api</module>
-    <module>maven-builder-support</module>
-    <module>maven-model</module>
-    <module>maven-model-builder</module>
-    <module>maven-model-transform</module>
-    <module>api</module>
-    <module>maven-xml-impl</module>
-    <module>plexus-utils</module>
-    <module>maven-core</module>
-    <module>maven-settings</module>
-    <module>maven-settings-builder</module>
-    <module>maven-artifact</module>
-    <module>maven-resolver-provider</module>
-    <module>maven-repository-metadata</module>
-    <module>maven-slf4j-provider</module>
-    <module>maven-slf4j-wrapper</module>
-    <module>maven-embedder</module>
-    <module>maven-compat</module>
-    <module>apache-maven</module> <!-- rename to apache-maven/maven.pom after RAT-268 -->
-    <module>maven-toolchain-model</module>
-    <module>maven-toolchain-builder</module>
-  </modules>
-
-  <scm>
-    <connection>scm:git:https://gitbox.apache.org/repos/asf/maven.git</connection>
-    <developerConnection>scm:git:https://gitbox.apache.org/repos/asf/maven.git</developerConnection>
-    <url>https://github.com/apache/maven/tree/${project.scm.tag}</url>
-    <tag>maven-4.0.0-alpha-1</tag>
-  </scm>
-  <issueManagement>
-    <system>jira</system>
-    <url>https://issues.apache.org/jira/browse/MNG</url>
-  </issueManagement>
-  <ciManagement>
-    <system>Jenkins</system>
-    <url>https://ci-maven.apache.org/job/Maven/job/maven-box/job/maven/</url>
-  </ciManagement>
-  <distributionManagement>
-    <downloadUrl>https://maven.apache.org/download.html</downloadUrl>
-    <site>
-      <id>apache.website</id>
-      <url>scm:svn:https://svn.apache.org/repos/asf/maven/website/components/${maven.site.path}</url>
-    </site>
-  </distributionManagement>
-
-=======
->>>>>>> f77de570
   <contributors>
     <contributor>
       <name>Stuart McCulloch</name>
@@ -234,7 +153,7 @@
     <commonsCliVersion>1.5.0</commonsCliVersion>
     <commonsIoVersion>2.11.0</commonsIoVersion>
     <commonsLangVersion>3.12.0</commonsLangVersion>
-    <junitVersion>5.8.1</junitVersion>
+    <junitVersion>5.9.1</junitVersion>
     <mockitoVersion>3.2.0</mockitoVersion>
     <plexusVersion>2.1.0</plexusVersion>
     <plexusInterpolationVersion>1.26</plexusInterpolationVersion>
