<?xml version="1.0" encoding="UTF-8"?>

<!--
Licensed to the Apache Software Foundation (ASF) under one
or more contributor license agreements.  See the NOTICE file
distributed with this work for additional information
regarding copyright ownership.  The ASF licenses this file
to you under the Apache License, Version 2.0 (the
"License"); you may not use this file except in compliance
with the License.  You may obtain a copy of the License at

    http://www.apache.org/licenses/LICENSE-2.0

Unless required by applicable law or agreed to in writing,
software distributed under the License is distributed on an
"AS IS" BASIS, WITHOUT WARRANTIES OR CONDITIONS OF ANY
KIND, either express or implied.  See the License for the
specific language governing permissions and limitations
under the License.
-->

<project xmlns="http://maven.apache.org/POM/4.0.0" xmlns:xsi="http://www.w3.org/2001/XMLSchema-instance" xsi:schemaLocation="http://maven.apache.org/POM/4.0.0 http://maven.apache.org/xsd/maven-4.0.0.xsd">
  <modelVersion>4.0.0</modelVersion>

  <parent>
    <groupId>org.apache.maven</groupId>
    <artifactId>maven-parent</artifactId>
    <version>33</version>
    <relativePath>../pom/maven/pom.xml</relativePath>
  </parent>

  <artifactId>maven</artifactId>
  <version>3.6.2-SNAPSHOT</version>
  <packaging>pom</packaging>

  <name>Apache Maven</name>
  <description>Maven is a software build management and
    comprehension tool. Based on the concept of a project object model:
    builds, dependency management, documentation creation, site
    publication, and distribution publication are all controlled from
    the declarative file. Maven can be extended by plugins to utilise a
    number of other development tools for reporting or the build
    process.
  </description>
  <url>https://maven.apache.org/ref/${project.version}/</url>
  <inceptionYear>2001</inceptionYear>

  <properties>
    <maven.version>3.0.5</maven.version>
    <maven.compiler.source>1.7</maven.compiler.source>
    <maven.compiler.target>1.7</maven.compiler.target>
    <classWorldsVersion>2.6.0</classWorldsVersion>
    <commonsCliVersion>1.4</commonsCliVersion>
    <commonsLangVersion>3.8.1</commonsLangVersion>
    <junitVersion>4.12</junitVersion>
    <mockitoVersion>2.21.0</mockitoVersion>
    <plexusVersion>2.0.0</plexusVersion>
    <plexusInterpolationVersion>1.25</plexusInterpolationVersion>
    <plexusUtilsVersion>3.2.1</plexusUtilsVersion>
    <guiceVersion>4.2.1</guiceVersion>
    <sisuInjectVersion>0.3.3</sisuInjectVersion>
    <wagonVersion>3.3.3</wagonVersion>
    <securityDispatcherVersion>1.4</securityDispatcherVersion>
    <cipherVersion>1.7</cipherVersion>
    <modelloVersion>1.11</modelloVersion>
    <jxpathVersion>1.3</jxpathVersion>
    <resolverVersion>1.4.1</resolverVersion>
    <slf4jVersion>1.7.25</slf4jVersion>
<<<<<<< HEAD
    <xmlunitVersion>2.6.2</xmlunitVersion>
=======
    <xmlunitVersion>2.2.1</xmlunitVersion>
    <powermockVersion>1.7.4</powermockVersion>
>>>>>>> b65e8465
    <maven.test.redirectTestOutputToFile>true</maven.test.redirectTestOutputToFile>
    <!-- Control the name of the distribution and information output by mvn -->
    <distributionId>apache-maven</distributionId>
    <distributionShortName>Maven</distributionShortName>
    <distributionName>Apache Maven</distributionName>
    <maven.site.path>ref/3-LATEST</maven.site.path>
    <checkstyle.violation.ignore>None</checkstyle.violation.ignore>
    <checkstyle.excludes>**/package-info.java</checkstyle.excludes>
  </properties>

  <modules>
    <module>maven-plugin-api</module>
    <module>maven-builder-support</module>
    <module>maven-model</module>
    <module>maven-model-builder</module>
    <module>maven-core</module>
    <module>maven-settings</module>
    <module>maven-settings-builder</module>
    <module>maven-artifact</module>
    <module>maven-resolver-provider</module>
    <module>maven-repository-metadata</module>
    <module>maven-slf4j-provider</module>
    <module>maven-embedder</module>
    <module>maven-compat</module>
    <module>apache-maven</module>
    <module>maven-xml</module>
  </modules>

  <scm>
    <connection>scm:git:https://gitbox.apache.org/repos/asf/maven.git</connection>
    <developerConnection>scm:git:https://gitbox.apache.org/repos/asf/maven.git</developerConnection>
    <url>https://github.com/apache/maven/tree/${project.scm.tag}</url>
    <tag>master</tag>
  </scm>
  <issueManagement>
    <system>jira</system>
    <url>https://issues.apache.org/jira/browse/MNG</url>
  </issueManagement>
  <ciManagement>
    <system>Jenkins</system>
    <url>https://builds.apache.org/job/maven-box/job/maven/</url>
  </ciManagement>
  <distributionManagement>
    <downloadUrl>https://maven.apache.org/download.html</downloadUrl>
    <site>
      <id>apache.website</id>
      <url>scm:svn:https://svn.apache.org/repos/asf/maven/website/components/${maven.site.path}</url>
    </site>
  </distributionManagement>

  <contributors>
    <contributor>
      <name>Stuart McCulloch</name>
    </contributor>
    <contributor>
      <name>Christian Schulte (MNG-2199)</name>
    </contributor>
    <contributor>
      <name>Christopher Tubbs (MNG-4226)</name>
    </contributor>
    <contributor>
      <name>Konstantin Perikov (MNG-4565)</name>
    </contributor>
    <contributor>
      <name>Sébastian Le Merdy (MNG-5613)</name>
    </contributor>
    <contributor>
      <name>Mark Ingram (MNG-5639)</name>
    </contributor>
    <contributor>
      <name>Phil Pratt-Szeliga (MNG-5645)</name>
    </contributor>
    <contributor>
      <name>Florencia Tarditti (PR 41)</name>
    </contributor>
    <contributor>
      <name>Anton Tanasenko</name>
    </contributor>
    <contributor>
      <name>Joseph Walton (MNG-5297)</name>
    </contributor>
    <contributor>
      <name>Fabiano Cipriano de Oliveira (MNG-6261)</name>
    </contributor>
    <contributor>
      <name>Mike Mol (MNG-6665)</name>
    </contributor>
    <contributor>
      <name>Martin Kanters (MNG-6665)</name>
    </contributor>
  </contributors>

  <!--bootstrap-start-comment-->
  <dependencyManagement>
    <!--bootstrap-end-comment-->
    <dependencies>
      <!--  Maven Modules -->
      <!--bootstrap-start-comment-->
      <dependency>
        <groupId>org.apache.maven</groupId>
        <artifactId>maven-model</artifactId>
        <version>${project.version}</version>
      </dependency>
      <dependency>
        <groupId>org.apache.maven</groupId>
        <artifactId>maven-settings</artifactId>
        <version>${project.version}</version>
      </dependency>
      <dependency>
        <groupId>org.apache.maven</groupId>
        <artifactId>maven-settings-builder</artifactId>
        <version>${project.version}</version>
      </dependency>
      <dependency>
        <groupId>org.apache.maven</groupId>
        <artifactId>maven-plugin-api</artifactId>
        <version>${project.version}</version>
      </dependency>
      <dependency>
        <groupId>org.apache.maven</groupId>
        <artifactId>maven-embedder</artifactId>
        <version>${project.version}</version>
      </dependency>
      <dependency>
        <groupId>org.apache.maven</groupId>
        <artifactId>maven-core</artifactId>
        <version>${project.version}</version>
      </dependency>
      <dependency>
        <groupId>org.apache.maven</groupId>
        <artifactId>maven-model-builder</artifactId>
        <version>${project.version}</version>
      </dependency>
      <dependency>
        <groupId>org.apache.maven</groupId>
        <artifactId>maven-compat</artifactId>
        <version>${project.version}</version>
      </dependency>
      <dependency>
        <groupId>org.apache.maven</groupId>
        <artifactId>maven-artifact</artifactId>
        <version>${project.version}</version>
      </dependency>
      <dependency>
        <groupId>org.apache.maven</groupId>
        <artifactId>maven-resolver-provider</artifactId>
        <version>${project.version}</version>
      </dependency>
      <dependency>
        <groupId>org.apache.maven</groupId>
        <artifactId>maven-repository-metadata</artifactId>
        <version>${project.version}</version>
      </dependency>
      <dependency>
        <groupId>org.apache.maven</groupId>
        <artifactId>maven-builder-support</artifactId>
        <version>${project.version}</version>
      </dependency>
      <dependency>
        <groupId>org.apache.maven</groupId>
        <artifactId>maven-slf4j-provider</artifactId>
        <version>${project.version}</version>
      </dependency>
      <dependency>
        <groupId>org.apache.maven</groupId>
        <artifactId>maven-xml</artifactId>
        <version>${project.version}</version>
      </dependency>
      <!--bootstrap-end-comment-->
      <!--  Plexus -->
      <dependency>
        <groupId>org.codehaus.plexus</groupId>
        <artifactId>plexus-utils</artifactId>
        <version>${plexusUtilsVersion}</version>
      </dependency>
      <dependency>
        <groupId>com.google.inject</groupId>
        <artifactId>guice</artifactId>
        <version>${guiceVersion}</version>
        <classifier>no_aop</classifier>
      </dependency>
      <dependency>
        <groupId>org.eclipse.sisu</groupId>
        <artifactId>org.eclipse.sisu.plexus</artifactId>
        <version>${sisuInjectVersion}</version>
      </dependency>
      <dependency>
        <groupId>org.eclipse.sisu</groupId>
        <artifactId>org.eclipse.sisu.inject</artifactId>
        <version>${sisuInjectVersion}</version>
      </dependency>
      <dependency>
        <groupId>javax.inject</groupId>
        <artifactId>javax.inject</artifactId>
        <version>1</version>
      </dependency>
      <dependency>
        <groupId>javax.annotation</groupId>
        <artifactId>jsr250-api</artifactId>
        <version>1.0</version>
      </dependency>
      <dependency>
        <groupId>org.codehaus.plexus</groupId>
        <artifactId>plexus-component-annotations</artifactId>
        <version>${plexusVersion}</version>
        <exclusions>
          <exclusion>
            <groupId>junit</groupId>
            <artifactId>junit</artifactId>
          </exclusion>
        </exclusions>
      </dependency>
      <dependency>
        <groupId>org.codehaus.plexus</groupId>
        <artifactId>plexus-classworlds</artifactId>
        <version>${classWorldsVersion}</version>
      </dependency>
      <dependency>
        <groupId>org.codehaus.plexus</groupId>
        <artifactId>plexus-interpolation</artifactId>
        <version>${plexusInterpolationVersion}</version>
      </dependency>
      <dependency>
        <groupId>org.apache.maven.shared</groupId>
        <artifactId>maven-shared-utils</artifactId>
        <version>3.2.1</version>
      </dependency>
      <dependency>
        <groupId>org.fusesource.jansi</groupId>
        <artifactId>jansi</artifactId>
        <version>1.17.1</version>
      </dependency>
      <dependency>
        <groupId>org.slf4j</groupId>
        <artifactId>slf4j-api</artifactId>
        <version>${slf4jVersion}</version>
      </dependency>
      <dependency>
        <groupId>org.slf4j</groupId>
        <artifactId>slf4j-simple</artifactId>
        <version>${slf4jVersion}</version>
        <optional>true</optional>
      </dependency>
      <dependency>
        <groupId>ch.qos.logback</groupId>
        <artifactId>logback-classic</artifactId>
        <version>1.2.1</version>
        <optional>true</optional>
      </dependency>
      <!--  Wagon -->
      <dependency>
        <groupId>org.apache.maven.wagon</groupId>
        <artifactId>wagon-provider-api</artifactId>
        <version>${wagonVersion}</version>
      </dependency>
      <dependency>
        <groupId>org.apache.maven.wagon</groupId>
        <artifactId>wagon-file</artifactId>
        <version>${wagonVersion}</version>
      </dependency>
      <dependency>
        <groupId>org.apache.maven.wagon</groupId>
        <artifactId>wagon-http</artifactId>
        <version>${wagonVersion}</version>
        <classifier>shaded</classifier>
        <exclusions>
          <exclusion>
            <groupId>commons-logging</groupId>
            <artifactId>commons-logging</artifactId>
          </exclusion>
        </exclusions>
      </dependency>
      <!--  Repository -->
      <dependency>
        <groupId>org.apache.maven.resolver</groupId>
        <artifactId>maven-resolver-api</artifactId>
        <version>${resolverVersion}</version>
      </dependency>
      <dependency>
        <groupId>org.apache.maven.resolver</groupId>
        <artifactId>maven-resolver-spi</artifactId>
        <version>${resolverVersion}</version>
      </dependency>
      <dependency>
        <groupId>org.apache.maven.resolver</groupId>
        <artifactId>maven-resolver-impl</artifactId>
        <version>${resolverVersion}</version>
      </dependency>
      <dependency>
        <groupId>org.apache.maven.resolver</groupId>
        <artifactId>maven-resolver-util</artifactId>
        <version>${resolverVersion}</version>
      </dependency>
      <dependency>
        <groupId>org.apache.maven.resolver</groupId>
        <artifactId>maven-resolver-connector-basic</artifactId>
        <version>${resolverVersion}</version>
      </dependency>
      <dependency>
        <groupId>org.apache.maven.resolver</groupId>
        <artifactId>maven-resolver-transport-wagon</artifactId>
        <version>${resolverVersion}</version>
      </dependency>
      <!--  Commons -->
      <dependency>
        <groupId>commons-cli</groupId>
        <artifactId>commons-cli</artifactId>
        <version>${commonsCliVersion}</version>
        <exclusions>
          <exclusion>
            <groupId>commons-lang</groupId>
            <artifactId>commons-lang</artifactId>
          </exclusion>
          <exclusion>
            <groupId>commons-logging</groupId>
            <artifactId>commons-logging</artifactId>
          </exclusion>
        </exclusions>
      </dependency>
      <dependency>
        <groupId>commons-jxpath</groupId>
        <artifactId>commons-jxpath</artifactId>
        <version>${jxpathVersion}</version>
      </dependency>
      <dependency>
        <groupId>org.apache.commons</groupId>
        <artifactId>commons-lang3</artifactId>
        <version>${commonsLangVersion}</version>
      </dependency>
      <dependency>
        <groupId>org.sonatype.plexus</groupId>
        <artifactId>plexus-sec-dispatcher</artifactId>
        <version>${securityDispatcherVersion}</version>
      </dependency>
      <dependency>
        <groupId>org.sonatype.plexus</groupId>
        <artifactId>plexus-cipher</artifactId>
        <version>${cipherVersion}</version>
      </dependency>
      <dependency>
        <groupId>org.mockito</groupId>
        <artifactId>mockito-core</artifactId>
        <version>${mockitoVersion}</version>
        <scope>test</scope>
      </dependency>
      <dependency>
        <groupId>org.xmlunit</groupId>
        <artifactId>xmlunit-assertj</artifactId>
        <version>${xmlunitVersion}</version>
        <scope>test</scope>
      </dependency>
      <dependency>
        <groupId>org.xmlunit</groupId>
        <artifactId>xmlunit-core</artifactId>
        <version>${xmlunitVersion}</version>
        <scope>test</scope>
      </dependency>
      <dependency>
        <groupId>org.xmlunit</groupId>
        <artifactId>xmlunit-matchers</artifactId>
        <version>${xmlunitVersion}</version>
        <scope>test</scope>
      </dependency>
      <dependency>
        <groupId>org.powermock</groupId>
        <artifactId>powermock-reflect</artifactId>
        <version>${powermockVersion}</version>
      </dependency>
    </dependencies>
    <!--bootstrap-start-comment-->
  </dependencyManagement>
  <!--bootstrap-end-comment-->
  <!--bootstrap-start-comment-->
  <dependencies>
    <dependency>
      <groupId>junit</groupId>
      <artifactId>junit</artifactId>
      <version>${junitVersion}</version>
      <scope>test</scope>
    </dependency>
  </dependencies>
  <!--bootstrap-end-comment-->

  <build>
    <pluginManagement>
      <plugins>
        <plugin>
          <groupId>org.apache.maven.plugins</groupId>
          <artifactId>maven-enforcer-plugin</artifactId>
          <executions>
            <execution>
              <id>enforce-bytecode-version</id>
              <goals>
                <goal>enforce</goal>
              </goals>
              <configuration>
                <rules>
                  <enforceBytecodeVersion>
                    <excludes>
                      <exclude>org.apache.maven:maven-xml</exclude> <!-- Java 8 compatible -->
                    </excludes>
                  </enforceBytecodeVersion>
                </rules>
              </configuration>
            </execution>
          </executions>
        </plugin>
        <plugin>
          <groupId>org.codehaus.plexus</groupId>
          <artifactId>plexus-component-metadata</artifactId>
          <version>${plexusVersion}</version>
          <executions>
            <execution>
              <goals>
                <goal>generate-metadata</goal>
                <goal>generate-test-metadata</goal>
              </goals>
            </execution>
          </executions>
        </plugin>
        <plugin>
          <groupId>org.eclipse.sisu</groupId>
          <artifactId>sisu-maven-plugin</artifactId>
          <version>${sisuInjectVersion}</version>
          <executions>
            <execution>
              <goals>
                <goal>main-index</goal>
                <goal>test-index</goal>
              </goals>
            </execution>
          </executions>
        </plugin>
        <plugin>
          <groupId>org.apache.maven.plugins</groupId>
          <artifactId>maven-release-plugin</artifactId>
          <configuration>
            <autoVersionSubmodules>true</autoVersionSubmodules>
          </configuration>
        </plugin>
        <plugin>
          <groupId>org.apache.maven.plugins</groupId>
          <artifactId>maven-surefire-plugin</artifactId>
          <configuration>
            <argLine>-Xmx256m</argLine>
            <environmentVariables>
              <JENKINS_MAVEN_AGENT_DISABLED>true</JENKINS_MAVEN_AGENT_DISABLED>
            </environmentVariables>
          </configuration>
        </plugin>
        <plugin>
          <groupId>org.codehaus.modello</groupId>
          <artifactId>modello-maven-plugin</artifactId>
          <version>${modelloVersion}</version>
          <executions>
            <execution>
              <id>modello-site-docs</id>
              <phase>pre-site</phase>
              <goals>
                <goal>xdoc</goal>
                <goal>xsd</goal>
              </goals>
            </execution>
            <execution>
              <id>modello</id>
              <goals>
                <goal>java</goal>
                <goal>xpp3-reader</goal>
                <goal>xpp3-writer</goal>
              </goals>
            </execution>
          </executions>
        </plugin>
        <plugin>
          <groupId>org.codehaus.mojo</groupId>
          <artifactId>buildnumber-maven-plugin</artifactId>
          <version>1.4</version>
        </plugin>
        <plugin>
          <groupId>org.apache.rat</groupId>
          <artifactId>apache-rat-plugin</artifactId>
          <configuration>
            <excludes>
              <exclude>src/test/resources*/**</exclude>
              <exclude>src/test/projects/**</exclude>
              <exclude>src/test/remote-repo/**</exclude>
              <exclude>**/*.odg</exclude>
              <!--
                ! Excluded the license files itself cause they do not have have a license of themselfs.
              -->
              <exclude>src/main/appended-resources/licenses/CDDL-1.0.txt</exclude>
              <exclude>src/main/appended-resources/licenses/EPL-1.0.txt</exclude>
            </excludes>
          </configuration>
        </plugin>
        <!--This plugin's configuration is used to store Eclipse m2e settings only. It has no influence on the Maven build itself.-->
        <plugin>
          <groupId>org.eclipse.m2e</groupId>
          <artifactId>lifecycle-mapping</artifactId>
          <version>1.0.0</version>
          <configuration>
            <lifecycleMappingMetadata>
              <pluginExecutions>
                <pluginExecution>
                  <pluginExecutionFilter>
                    <groupId>org.apache.rat</groupId>
                    <artifactId>apache-rat-plugin</artifactId>
                    <versionRange>[0.10,)</versionRange>
                    <goals>
                      <goal>check</goal>
                    </goals>
                  </pluginExecutionFilter>
                  <action>
                    <ignore />
                  </action>
                </pluginExecution>
              </pluginExecutions>
            </lifecycleMappingMetadata>
          </configuration>
        </plugin>
        <!-- TODO remove when upgrade to apache-22 parent pom -->
        <plugin>
          <groupId>org.apache.maven.plugins</groupId>
          <artifactId>maven-assembly-plugin</artifactId>
          <version>3.1.1</version>
        </plugin>
      </plugins>
    </pluginManagement>
    <plugins>
      <plugin>
        <groupId>org.codehaus.mojo</groupId>
        <artifactId>animal-sniffer-maven-plugin</artifactId>
        <version>1.17</version><!-- latest for Java 7 -->
        <configuration>
          <signature>
            <groupId>org.codehaus.mojo.signature</groupId>
            <artifactId>java17</artifactId>
            <version>1.0</version>
          </signature>
        </configuration>
        <executions>
          <execution>
            <id>check-java-compat</id>
            <phase>process-classes</phase>
            <goals>
              <goal>check</goal>
            </goals>
          </execution>
        </executions>
      </plugin>
      <plugin>
        <groupId>org.apache.maven.plugins</groupId>
        <artifactId>maven-doap-plugin</artifactId>
        <version>1.2</version>
        <configuration>
          <asfExtOptions>
            <charter>The mission of the Apache Maven project is to create and maintain software
            libraries that provide a widely-used project build tool, targeting mainly Java
            development. Apache Maven promotes the use of dependencies via a
            standardized coordinate system, binary plugins, and a standard build
            lifecycle.</charter>
          </asfExtOptions>
        </configuration>
      </plugin>
      <plugin>
        <groupId>org.apache.rat</groupId>
        <artifactId>apache-rat-plugin</artifactId>
        <configuration>
          <excludes combine.children="append">
            <exclude>bootstrap/**</exclude>
            <exclude>README.bootstrap.txt</exclude>
            <exclude>README.md</exclude>
          </excludes>
        </configuration>
      </plugin>
    </plugins>
  </build>

  <profiles>
    <profile>
      <id>apache-release</id>
      <build>
        <plugins>
          <plugin>
            <artifactId>maven-assembly-plugin</artifactId>
            <executions>
              <execution>
                <id>source-release-assembly</id>
                <configuration>
                  <!-- we have a dedicated distribution module -->
                  <skipAssembly>true</skipAssembly>
                </configuration>
              </execution>
            </executions>
          </plugin>
        </plugins>
      </build>
    </profile>
    <profile>
      <id>reporting</id>
      <reporting>
        <plugins>
          <plugin>
            <groupId>org.apache.maven.plugins</groupId>
            <artifactId>maven-javadoc-plugin</artifactId>
            <configuration>
              <tags>
                <tag>
                  <name>provisional</name>
                  <placement>tf</placement>
                  <head>Provisional:</head>
                </tag>
              </tags>
            </configuration>
            <reportSets>
              <reportSet>
                <id>aggregate</id>
                <inherited>false</inherited>
                <reports>
                  <report>aggregate</report>
                </reports>
              </reportSet>
            </reportSets>
          </plugin>
          <plugin>
            <groupId>org.apache.maven.plugins</groupId>
            <artifactId>maven-jxr-plugin</artifactId>
            <reportSets>
              <reportSet>
                <id>aggregate</id>
                <inherited>false</inherited>
                <reports>
                  <report>aggregate</report>
                </reports>
              </reportSet>
            </reportSets>
          </plugin>
        </plugins>
      </reporting>
    </profile>
    <profile>
      <id>maven-repo-local</id>
      <activation>
        <property>
          <name>maven.repo.local</name>
        </property>
      </activation>
      <build>
        <plugins>
          <plugin>
            <groupId>org.apache.maven.plugins</groupId>
            <artifactId>maven-surefire-plugin</artifactId>
            <configuration>
              <systemProperties combine.children="append">
                <property>
                  <!-- Pass this through to the tests (if set!) to have them pick the right repository -->
                  <name>maven.repo.local</name>
                  <value>${maven.repo.local}</value>
                </property>
              </systemProperties>
            </configuration>
          </plugin>
        </plugins>
      </build>
    </profile>
  </profiles>
</project><|MERGE_RESOLUTION|>--- conflicted
+++ resolved
@@ -66,12 +66,8 @@
     <jxpathVersion>1.3</jxpathVersion>
     <resolverVersion>1.4.1</resolverVersion>
     <slf4jVersion>1.7.25</slf4jVersion>
-<<<<<<< HEAD
     <xmlunitVersion>2.6.2</xmlunitVersion>
-=======
-    <xmlunitVersion>2.2.1</xmlunitVersion>
     <powermockVersion>1.7.4</powermockVersion>
->>>>>>> b65e8465
     <maven.test.redirectTestOutputToFile>true</maven.test.redirectTestOutputToFile>
     <!-- Control the name of the distribution and information output by mvn -->
     <distributionId>apache-maven</distributionId>
